/*
 * Copyright 2021 Google LLC
 *
 * Licensed under the Apache License, Version 2.0 (the "License");
 * you may not use this file except in compliance with the License.
 * You may obtain a copy of the License at
 *
 * http://www.apache.org/licenses/LICENSE-2.0
 *
 * Unless required by applicable law or agreed to in writing, software
 * distributed under the License is distributed on an "AS IS" BASIS,
 * WITHOUT WARRANTIES OR CONDITIONS OF ANY KIND, either express or implied.
 * See the License for the specific language governing permissions and
 * limitations under the License.
 */

package com.google.cloud.bigquery;

import com.google.api.services.bigquery.model.QueryParameter;
import java.util.List;
import java.util.Map;

/**
 * A Connection is a session between a Java application and BigQuery. SQL statements are executed
 * and results are returned within the context of a connection.
 */
public interface Connection {

  /** Sends a query cancel request. This call will return immediately */
  Boolean cancel() throws BigQuerySQLException;

  /**
   * Execute a query dry run that does not return any BigQueryResultSet // TODO: explain more about
   * what this method does here
   *
   * @param sql typically a static SQL SELECT statement
   * @exception BigQuerySQLException if a database access error occurs
   */
  BigQueryDryRunResult dryRun(String sql) throws BigQuerySQLException;

  /**
   * Execute a SQL statement that returns a single ResultSet
   *
   * <p>Example of running a query.
   *
   * <pre>
   * {
   *   &#64;code
   *   // ConnectionSettings connectionSettings =
   *   //     ConnectionSettings.newBuilder()
   *   //         .setRequestTimeout(10L)
   *   //         .setMaxResults(100L)
   *   //         .setUseQueryCache(true)
   *   //         .build();
   *   // Connection connection = bigquery.createConnection(connectionSettings);
   *   String selectQuery = "SELECT corpus FROM `bigquery-public-data.samples.shakespeare` GROUP BY corpus;";
   *   try (BigQueryResultSet bqResultSet = connection.executeSelect(selectQuery)) {
<<<<<<< HEAD
   *       ResultSet rs = bqResultSet.getUnderlyingResultSet();
=======
   *       ResultSet rs = bqResultSet.getResultSet();
>>>>>>> ebf74172
   *       while (rs.next()) {
   *           System.out.printf("%s,", rs.getString("corpus"));
   *       }
   *   } catch (BigQuerySQLException ex) {
   *       // handle exception
   *   }
   * }
   * </pre>
   *
   * @param sql a static SQL SELECT statement
   * @return a ResultSet that contains the data produced by the query
   * @exception BigQuerySQLException if a database access error occurs
   */
  BigQueryResultSet executeSelect(String sql) throws BigQuerySQLException;

  /**
   * Execute a SQL statement with query parameters that returns a single ResultSet
   *
   * @param sql typically a static SQL SELECT statement
   * @param parameters named or positional parameters. The set of query parameters must either be
   *     all positional or all named parameters. Named parameters are denoted using an @ prefix,
   *     e.g. @myParam for a parameter named "myParam".
   * @param labels the labels associated with this query. You can use these to organize and group
   *     your query jobs. Label keys and values can be no longer than 63 characters, can only
   *     contain lowercase letters, numeric characters, underscores and dashes. International
   *     characters are allowed. Label values are optional. Label keys must start with a letter and
   *     each label in the list must have a different key.
   * @return a ResultSet that contains the data produced by the query
   * @exception BigQuerySQLException if a database access error occurs
   */
  BigQueryResultSet executeSelect(
      String sql, List<QueryParameter> parameters, Map<String, String> labels)
      throws BigQuerySQLException;
}<|MERGE_RESOLUTION|>--- conflicted
+++ resolved
@@ -55,11 +55,7 @@
    *   // Connection connection = bigquery.createConnection(connectionSettings);
    *   String selectQuery = "SELECT corpus FROM `bigquery-public-data.samples.shakespeare` GROUP BY corpus;";
    *   try (BigQueryResultSet bqResultSet = connection.executeSelect(selectQuery)) {
-<<<<<<< HEAD
-   *       ResultSet rs = bqResultSet.getUnderlyingResultSet();
-=======
    *       ResultSet rs = bqResultSet.getResultSet();
->>>>>>> ebf74172
    *       while (rs.next()) {
    *           System.out.printf("%s,", rs.getString("corpus"));
    *       }
