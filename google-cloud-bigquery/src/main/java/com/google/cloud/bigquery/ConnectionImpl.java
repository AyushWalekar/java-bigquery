--- conflicted
+++ resolved
@@ -676,17 +676,6 @@
   }
 
   private boolean useReadAPI(Long totalRows, Long pageRows) {
-<<<<<<< HEAD
-    return false;
-    // TODO: IMPLEMENT READ API LOGIC IN THE NEXT PHASE
-    // long resultRatio = totalRows / pageRows;
-    // return resultRatio
-    //         > connectionSettings
-    //             .getReadClientConnectionConfiguration()
-    //             .getTotalToPageRowCountRatio()
-    //     && totalRows >
-    // connectionSettings.getReadClientConnectionConfiguration().getMinResultSize();
-=======
     long resultRatio = totalRows / pageRows;
     if (connectionSettings.getReadClientConnectionConfiguration()
         != null) { // Adding a null check to avoid NPE
@@ -699,7 +688,6 @@
     } else {
       return false;
     }
->>>>>>> 8e683e7a
   }
 
   // Used for job.query API endpoint
