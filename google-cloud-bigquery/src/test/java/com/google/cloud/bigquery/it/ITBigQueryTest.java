/*
 * Copyright 2015 Google LLC
 *
 * Licensed under the Apache License, Version 2.0 (the "License");
 * you may not use this file except in compliance with the License.
 * You may obtain a copy of the License at
 *
 *       http://www.apache.org/licenses/LICENSE-2.0
 *
 * Unless required by applicable law or agreed to in writing, software
 * distributed under the License is distributed on an "AS IS" BASIS,
 * WITHOUT WARRANTIES OR CONDITIONS OF ANY KIND, either express or implied.
 * See the License for the specific language governing permissions and
 * limitations under the License.
 */

package com.google.cloud.bigquery.it;

import static com.google.cloud.bigquery.JobStatus.State.DONE;
import static com.google.common.truth.Truth.assertThat;
import static java.lang.System.currentTimeMillis;
import static org.junit.Assert.assertArrayEquals;
import static org.junit.Assert.assertEquals;
import static org.junit.Assert.assertFalse;
import static org.junit.Assert.assertNotEquals;
import static org.junit.Assert.assertNotNull;
import static org.junit.Assert.assertNull;
import static org.junit.Assert.assertTrue;
import static org.junit.Assert.fail;

import com.google.api.gax.paging.Page;
import com.google.auth.oauth2.GoogleCredentials;
import com.google.auth.oauth2.ServiceAccountCredentials;
import com.google.cloud.Date;
import com.google.cloud.Identity;
import com.google.cloud.Policy;
import com.google.cloud.RetryOption;
import com.google.cloud.Role;
import com.google.cloud.ServiceOptions;
import com.google.cloud.bigquery.Acl;
import com.google.cloud.bigquery.Acl.DatasetAclEntity;
import com.google.cloud.bigquery.BigQuery;
import com.google.cloud.bigquery.BigQuery.DatasetDeleteOption;
import com.google.cloud.bigquery.BigQuery.DatasetField;
import com.google.cloud.bigquery.BigQuery.DatasetListOption;
import com.google.cloud.bigquery.BigQuery.DatasetOption;
import com.google.cloud.bigquery.BigQuery.JobField;
import com.google.cloud.bigquery.BigQuery.JobListOption;
import com.google.cloud.bigquery.BigQuery.JobOption;
import com.google.cloud.bigquery.BigQuery.TableField;
import com.google.cloud.bigquery.BigQuery.TableOption;
import com.google.cloud.bigquery.BigQueryDryRunResult;
import com.google.cloud.bigquery.BigQueryError;
import com.google.cloud.bigquery.BigQueryException;
import com.google.cloud.bigquery.BigQueryResult;
import com.google.cloud.bigquery.BigQuerySQLException;
import com.google.cloud.bigquery.Clustering;
import com.google.cloud.bigquery.Connection;
import com.google.cloud.bigquery.ConnectionProperty;
import com.google.cloud.bigquery.ConnectionSettings;
import com.google.cloud.bigquery.CopyJobConfiguration;
import com.google.cloud.bigquery.Dataset;
import com.google.cloud.bigquery.DatasetId;
import com.google.cloud.bigquery.DatasetInfo;
import com.google.cloud.bigquery.ExternalTableDefinition;
import com.google.cloud.bigquery.ExtractJobConfiguration;
import com.google.cloud.bigquery.Field;
import com.google.cloud.bigquery.FieldList;
import com.google.cloud.bigquery.FieldValue;
import com.google.cloud.bigquery.FieldValue.Attribute;
import com.google.cloud.bigquery.FieldValueList;
import com.google.cloud.bigquery.FormatOptions;
import com.google.cloud.bigquery.HivePartitioningOptions;
import com.google.cloud.bigquery.InsertAllRequest;
import com.google.cloud.bigquery.InsertAllResponse;
import com.google.cloud.bigquery.Job;
import com.google.cloud.bigquery.JobId;
import com.google.cloud.bigquery.JobInfo;
import com.google.cloud.bigquery.JobStatistics;
import com.google.cloud.bigquery.JobStatistics.LoadStatistics;
import com.google.cloud.bigquery.JobStatistics.TransactionInfo;
import com.google.cloud.bigquery.LegacySQLTypeName;
import com.google.cloud.bigquery.LoadJobConfiguration;
import com.google.cloud.bigquery.MaterializedViewDefinition;
import com.google.cloud.bigquery.Model;
import com.google.cloud.bigquery.ModelId;
import com.google.cloud.bigquery.ModelInfo;
import com.google.cloud.bigquery.Parameter;
import com.google.cloud.bigquery.ParquetOptions;
import com.google.cloud.bigquery.PolicyTags;
import com.google.cloud.bigquery.QueryJobConfiguration;
import com.google.cloud.bigquery.QueryParameterValue;
import com.google.cloud.bigquery.RangePartitioning;
import com.google.cloud.bigquery.Routine;
import com.google.cloud.bigquery.RoutineArgument;
import com.google.cloud.bigquery.RoutineId;
import com.google.cloud.bigquery.RoutineInfo;
import com.google.cloud.bigquery.Schema;
import com.google.cloud.bigquery.SnapshotTableDefinition;
import com.google.cloud.bigquery.StandardSQLDataType;
import com.google.cloud.bigquery.StandardSQLField;
import com.google.cloud.bigquery.StandardSQLTableType;
import com.google.cloud.bigquery.StandardSQLTypeName;
import com.google.cloud.bigquery.StandardTableDefinition;
import com.google.cloud.bigquery.Table;
import com.google.cloud.bigquery.TableDataWriteChannel;
import com.google.cloud.bigquery.TableDefinition;
import com.google.cloud.bigquery.TableId;
import com.google.cloud.bigquery.TableInfo;
import com.google.cloud.bigquery.TableResult;
import com.google.cloud.bigquery.TimePartitioning;
import com.google.cloud.bigquery.TimePartitioning.Type;
import com.google.cloud.bigquery.ViewDefinition;
import com.google.cloud.bigquery.WriteChannelConfiguration;
import com.google.cloud.bigquery.testing.RemoteBigQueryHelper;
import com.google.cloud.datacatalog.v1.CreatePolicyTagRequest;
import com.google.cloud.datacatalog.v1.CreateTaxonomyRequest;
import com.google.cloud.datacatalog.v1.PolicyTag;
import com.google.cloud.datacatalog.v1.PolicyTagManagerClient;
import com.google.cloud.datacatalog.v1.Taxonomy;
import com.google.cloud.datacatalog.v1.Taxonomy.PolicyType;
import com.google.cloud.storage.BlobInfo;
import com.google.cloud.storage.BucketInfo;
import com.google.cloud.storage.Storage;
import com.google.cloud.storage.testing.RemoteStorageHelper;
import com.google.common.base.Optional;
import com.google.common.collect.ImmutableList;
import com.google.common.collect.ImmutableMap;
import com.google.common.collect.ImmutableSet;
import com.google.common.collect.Iterables;
import com.google.common.collect.Sets;
import com.google.common.io.BaseEncoding;
import com.google.gson.JsonObject;
import java.io.IOException;
import java.io.InputStream;
import java.math.BigDecimal;
import java.nio.ByteBuffer;
import java.nio.charset.StandardCharsets;
import java.sql.ResultSet;
import java.sql.SQLException;
import java.sql.Time;
import java.time.Instant;
import java.time.LocalTime;
import java.time.Period;
import java.util.ArrayList;
import java.util.Collection;
import java.util.Collections;
import java.util.HashMap;
import java.util.HashSet;
import java.util.Iterator;
import java.util.List;
import java.util.Map;
import java.util.Set;
import java.util.UUID;
import java.util.concurrent.ExecutionException;
import java.util.concurrent.TimeUnit;
import java.util.concurrent.TimeoutException;
import java.util.logging.Level;
import java.util.logging.Logger;
import org.junit.AfterClass;
import org.junit.BeforeClass;
import org.junit.Rule;
import org.junit.Test;
import org.junit.rules.Timeout;
import org.threeten.bp.Duration;
import org.threeten.extra.PeriodDuration;

public class ITBigQueryTest {

  private static final byte[] BYTES = {0xD, 0xE, 0xA, 0xD};
  private static final String BYTES_BASE64 = BaseEncoding.base64().encode(BYTES);
  private static final Long EXPIRATION_MS = 86400000L;
  private static final Logger LOG = Logger.getLogger(ITBigQueryTest.class.getName());
  private static final String DATASET = RemoteBigQueryHelper.generateDatasetName();
  private static final String DESCRIPTION = "Test dataset";
  private static final String OTHER_DATASET = RemoteBigQueryHelper.generateDatasetName();
  private static final String MODEL_DATASET = RemoteBigQueryHelper.generateDatasetName();
  private static final String ROUTINE_DATASET = RemoteBigQueryHelper.generateDatasetName();
  private static final String PROJECT_ID = ServiceOptions.getDefaultProjectId();
  private static final String RANDOM_ID = UUID.randomUUID().toString().substring(0, 8);
  private static final String CLOUD_SAMPLES_DATA =
      Optional.fromNullable(System.getenv("CLOUD_SAMPLES_DATA_BUCKET")).or("cloud-samples-data");
  private static final Map<String, String> LABELS =
      ImmutableMap.of(
          "example-label1", "example-value1",
          "example-label2", "example-value2");
  private static final Field TIMESTAMP_FIELD_SCHEMA =
      Field.newBuilder("TimestampField", LegacySQLTypeName.TIMESTAMP)
          .setMode(Field.Mode.NULLABLE)
          .setDescription("TimestampDescription")
          .build();
  private static final Field STRING_FIELD_SCHEMA =
      Field.newBuilder("StringField", LegacySQLTypeName.STRING)
          .setMode(Field.Mode.NULLABLE)
          .setDescription("StringDescription")
          .build();
  private static final Field INTEGER_ARRAY_FIELD_SCHEMA =
      Field.newBuilder("IntegerArrayField", LegacySQLTypeName.INTEGER)
          .setMode(Field.Mode.REPEATED)
          .setDescription("IntegerArrayDescription")
          .build();
  private static final Field BOOLEAN_FIELD_SCHEMA =
      Field.newBuilder("BooleanField", LegacySQLTypeName.BOOLEAN)
          .setMode(Field.Mode.NULLABLE)
          .setDescription("BooleanDescription")
          .build();
  private static final Field BYTES_FIELD_SCHEMA =
      Field.newBuilder("BytesField", LegacySQLTypeName.BYTES)
          .setMode(Field.Mode.NULLABLE)
          .setDescription("BytesDescription")
          .build();
  private static final Field RECORD_FIELD_SCHEMA =
      Field.newBuilder(
              "RecordField",
              LegacySQLTypeName.RECORD,
              TIMESTAMP_FIELD_SCHEMA,
              STRING_FIELD_SCHEMA,
              INTEGER_ARRAY_FIELD_SCHEMA,
              BOOLEAN_FIELD_SCHEMA,
              BYTES_FIELD_SCHEMA)
          .setMode(Field.Mode.REQUIRED)
          .setDescription("RecordDescription")
          .build();
  private static final Field INTEGER_FIELD_SCHEMA =
      Field.newBuilder("IntegerField", LegacySQLTypeName.INTEGER)
          .setMode(Field.Mode.NULLABLE)
          .setDescription("IntegerDescription")
          .build();
  private static final Field FLOAT_FIELD_SCHEMA =
      Field.newBuilder("FloatField", LegacySQLTypeName.FLOAT)
          .setMode(Field.Mode.NULLABLE)
          .setDescription("FloatDescription")
          .build();
  private static final Field GEOGRAPHY_FIELD_SCHEMA =
      Field.newBuilder("GeographyField", LegacySQLTypeName.GEOGRAPHY)
          .setMode(Field.Mode.NULLABLE)
          .setDescription("GeographyDescription")
          .build();
  private static final Field NUMERIC_FIELD_SCHEMA =
      Field.newBuilder("NumericField", LegacySQLTypeName.NUMERIC)
          .setMode(Field.Mode.NULLABLE)
          .setDescription("NumericDescription")
          .build();
  private static final Field BIGNUMERIC_FIELD_SCHEMA =
      Field.newBuilder("BigNumericField", LegacySQLTypeName.BIGNUMERIC)
          .setMode(Field.Mode.NULLABLE)
          .setDescription("BigNumericDescription")
          .build();
  private static final Field BIGNUMERIC_FIELD_SCHEMA1 =
      Field.newBuilder("BigNumericField1", LegacySQLTypeName.BIGNUMERIC)
          .setMode(Field.Mode.NULLABLE)
          .setDescription("BigNumeric1Description")
          .build();
  private static final Field BIGNUMERIC_FIELD_SCHEMA2 =
      Field.newBuilder("BigNumericField2", LegacySQLTypeName.BIGNUMERIC)
          .setMode(Field.Mode.NULLABLE)
          .setDescription("BigNumeric2Description")
          .build();
  private static final Field BIGNUMERIC_FIELD_SCHEMA3 =
      Field.newBuilder("BigNumericField3", LegacySQLTypeName.BIGNUMERIC)
          .setMode(Field.Mode.NULLABLE)
          .setDescription("BigNumeric3Description")
          .build();
  private static final Field BIGNUMERIC_FIELD_SCHEMA4 =
      Field.newBuilder("BigNumericField4", LegacySQLTypeName.BIGNUMERIC)
          .setMode(Field.Mode.NULLABLE)
          .setDescription("BigNumeric4Description")
          .build();
  private static final Schema TABLE_SCHEMA =
      Schema.of(
          TIMESTAMP_FIELD_SCHEMA,
          STRING_FIELD_SCHEMA,
          INTEGER_ARRAY_FIELD_SCHEMA,
          BOOLEAN_FIELD_SCHEMA,
          BYTES_FIELD_SCHEMA,
          RECORD_FIELD_SCHEMA,
          INTEGER_FIELD_SCHEMA,
          FLOAT_FIELD_SCHEMA,
          GEOGRAPHY_FIELD_SCHEMA,
          NUMERIC_FIELD_SCHEMA,
          BIGNUMERIC_FIELD_SCHEMA,
          BIGNUMERIC_FIELD_SCHEMA1,
          BIGNUMERIC_FIELD_SCHEMA2,
          BIGNUMERIC_FIELD_SCHEMA3,
          BIGNUMERIC_FIELD_SCHEMA4);

  private static final Schema BQ_RESULTSET_SCHEMA =
      Schema.of(
          Field.newBuilder("TimestampField", StandardSQLTypeName.TIMESTAMP)
              .setMode(Field.Mode.NULLABLE)
              .setDescription("TimestampDescription")
              .build(),
          Field.newBuilder("StringField", StandardSQLTypeName.STRING)
              .setMode(Field.Mode.NULLABLE)
              .setDescription("StringDescription")
              .build(),
          Field.newBuilder("IntegerArrayField", StandardSQLTypeName.NUMERIC)
              .setMode(Field.Mode.REPEATED)
              .setDescription("IntegerArrayDescription")
              .build(),
          Field.newBuilder("BooleanField", StandardSQLTypeName.BOOL)
              .setMode(Field.Mode.NULLABLE)
              .setDescription("BooleanDescription")
              .build(),
          Field.newBuilder("BytesField", StandardSQLTypeName.BYTES)
              .setMode(Field.Mode.NULLABLE)
              .setDescription("BytesDescription")
              .build(),
          Field.newBuilder(
                  "RecordField",
                  StandardSQLTypeName.STRUCT,
                  Field.newBuilder("TimestampField", StandardSQLTypeName.TIMESTAMP)
                      .setMode(Field.Mode.NULLABLE)
                      .setDescription("TimestampDescription")
                      .build(),
                  Field.newBuilder("StringField", StandardSQLTypeName.STRING)
                      .setMode(Field.Mode.NULLABLE)
                      .setDescription("StringDescription")
                      .build(),
                  Field.newBuilder("IntegerArrayField", StandardSQLTypeName.NUMERIC)
                      .setMode(Field.Mode.REPEATED)
                      .setDescription("IntegerArrayDescription")
                      .build(),
                  Field.newBuilder("BooleanField", StandardSQLTypeName.BOOL)
                      .setMode(Field.Mode.NULLABLE)
                      .setDescription("BooleanDescription")
                      .build(),
                  Field.newBuilder("BytesField", StandardSQLTypeName.BYTES)
                      .setMode(Field.Mode.NULLABLE)
                      .setDescription("BytesDescription")
                      .build())
              .setMode(Field.Mode.REQUIRED)
              .setDescription("RecordDescription")
              .build(),
          Field.newBuilder("IntegerField", StandardSQLTypeName.NUMERIC)
              .setMode(Field.Mode.NULLABLE)
              .setDescription("IntegerDescription")
              .build(),
          Field.newBuilder("FloatField", StandardSQLTypeName.NUMERIC)
              .setMode(Field.Mode.NULLABLE)
              .setDescription("FloatDescription")
              .build(),
          Field.newBuilder("GeographyField", StandardSQLTypeName.GEOGRAPHY)
              .setMode(Field.Mode.NULLABLE)
              .setDescription("GeographyDescription")
              .build(),
          Field.newBuilder("NumericField", StandardSQLTypeName.NUMERIC)
              .setMode(Field.Mode.NULLABLE)
              .setDescription("NumericDescription")
              .build(),
          Field.newBuilder("BigNumericField", StandardSQLTypeName.BIGNUMERIC)
              .setMode(Field.Mode.NULLABLE)
              .setDescription("BigNumericDescription")
              .build(),
          Field.newBuilder("BigNumericField1", StandardSQLTypeName.BIGNUMERIC)
              .setMode(Field.Mode.NULLABLE)
              .setDescription("BigNumeric1Description")
              .build(),
          Field.newBuilder("BigNumericField2", StandardSQLTypeName.BIGNUMERIC)
              .setMode(Field.Mode.NULLABLE)
              .setDescription("BigNumeric2Description")
              .build(),
          Field.newBuilder("BigNumericField3", StandardSQLTypeName.BIGNUMERIC)
              .setMode(Field.Mode.NULLABLE)
              .setDescription("BigNumeric3Description")
              .build(),
          Field.newBuilder("BigNumericField4", StandardSQLTypeName.BIGNUMERIC)
              .setMode(Field.Mode.NULLABLE)
              .setDescription("BigNumeric4Description")
              .build(),
          Field.newBuilder("TimeField", StandardSQLTypeName.TIME)
              .setMode(Field.Mode.NULLABLE)
              .setDescription("TimeDescription")
              .build(),
          Field.newBuilder("DateField", StandardSQLTypeName.DATE)
              .setMode(Field.Mode.NULLABLE)
              .setDescription("DateDescription")
              .build(),
          Field.newBuilder("DateTimeField", StandardSQLTypeName.DATETIME)
              .setMode(Field.Mode.NULLABLE)
              .setDescription("DateTimeDescription")
              .build());

  private static final Field DDL_TIMESTAMP_FIELD_SCHEMA =
      Field.newBuilder("TimestampField", LegacySQLTypeName.TIMESTAMP)
          .setDescription("TimestampDescription")
          .build();
  private static final Field DDL_STRING_FIELD_SCHEMA =
      Field.newBuilder("StringField", LegacySQLTypeName.STRING)
          .setDescription("StringDescription")
          .build();
  private static final Field DDL_BOOLEAN_FIELD_SCHEMA =
      Field.newBuilder("BooleanField", LegacySQLTypeName.BOOLEAN)
          .setDescription("BooleanDescription")
          .build();
  private static final Schema DDL_TABLE_SCHEMA =
      Schema.of(DDL_TIMESTAMP_FIELD_SCHEMA, DDL_STRING_FIELD_SCHEMA, DDL_BOOLEAN_FIELD_SCHEMA);
  private static final Schema LARGE_TABLE_SCHEMA =
      Schema.of(
          Field.newBuilder("date", LegacySQLTypeName.DATE).setMode(Field.Mode.NULLABLE).build(),
          Field.newBuilder("county", LegacySQLTypeName.STRING).setMode(Field.Mode.NULLABLE).build(),
          Field.newBuilder("state_name", LegacySQLTypeName.STRING)
              .setMode(Field.Mode.NULLABLE)
              .build(),
          Field.newBuilder("county_fips_code", LegacySQLTypeName.STRING)
              .setMode(Field.Mode.NULLABLE)
              .build(),
          Field.newBuilder("confirmed_cases", LegacySQLTypeName.INTEGER)
              .setMode(Field.Mode.NULLABLE)
              .build(),
          Field.newBuilder("deaths", LegacySQLTypeName.INTEGER)
              .setMode(Field.Mode.NULLABLE)
              .build());

  private static final Schema SIMPLE_SCHEMA = Schema.of(STRING_FIELD_SCHEMA);
  private static final Schema QUERY_RESULT_SCHEMA =
      Schema.of(
          Field.newBuilder("TimestampField", LegacySQLTypeName.TIMESTAMP)
              .setMode(Field.Mode.NULLABLE)
              .build(),
          Field.newBuilder("StringField", LegacySQLTypeName.STRING)
              .setMode(Field.Mode.NULLABLE)
              .build(),
          Field.newBuilder("BooleanField", LegacySQLTypeName.BOOLEAN)
              .setMode(Field.Mode.NULLABLE)
              .build());

  private static final Schema BQ_RESULTSET_EXPECTED_SCHEMA =
      Schema.of(
          Field.newBuilder("StringField", StandardSQLTypeName.STRING)
              .setMode(Field.Mode.NULLABLE)
              .build(),
          Field.newBuilder("BigNumericField", StandardSQLTypeName.BIGNUMERIC)
              .setMode(Field.Mode.NULLABLE)
              .build(),
          Field.newBuilder("BooleanField", StandardSQLTypeName.BOOL)
              .setMode(Field.Mode.NULLABLE)
              .build(),
          Field.newBuilder("BytesField", StandardSQLTypeName.BYTES)
              .setMode(Field.Mode.NULLABLE)
              .build(),
          Field.newBuilder("IntegerField", StandardSQLTypeName.NUMERIC)
              .setMode(Field.Mode.NULLABLE)
              .build(),
          Field.newBuilder("TimestampField", StandardSQLTypeName.TIMESTAMP)
              .setMode(Field.Mode.NULLABLE)
              .build(),
          Field.newBuilder("FloatField", StandardSQLTypeName.NUMERIC)
              .setMode(Field.Mode.NULLABLE)
              .build(),
          Field.newBuilder("NumericField", StandardSQLTypeName.NUMERIC)
              .setMode(Field.Mode.NULLABLE)
              .build(),
          Field.newBuilder("TimeField", StandardSQLTypeName.TIME)
              .setMode(Field.Mode.NULLABLE)
              .build(),
          Field.newBuilder("DateField", StandardSQLTypeName.DATE)
              .setMode(Field.Mode.NULLABLE)
              .build(),
          Field.newBuilder("DateTimeField", StandardSQLTypeName.DATETIME)
              .setMode(Field.Mode.NULLABLE)
              .build(),
          Field.newBuilder("GeographyField", StandardSQLTypeName.GEOGRAPHY)
              .setMode(Field.Mode.NULLABLE)
              .build(),
          Field.newBuilder("BytesField_1", StandardSQLTypeName.BYTES)
              .setMode(Field.Mode.NULLABLE)
              .build(),
          Field.newBuilder("BooleanField_1", StandardSQLTypeName.BOOL)
              .setMode(Field.Mode.NULLABLE)
              .build(),
          Field.newBuilder("IntegerArrayField", StandardSQLTypeName.NUMERIC)
              .setMode(Field.Mode.REPEATED)
              .build());

  private static final Schema QUERY_RESULT_SCHEMA_BIGNUMERIC =
      Schema.of(
          Field.newBuilder("TimestampField", LegacySQLTypeName.TIMESTAMP)
              .setMode(Field.Mode.NULLABLE)
              .build(),
          Field.newBuilder("StringField", LegacySQLTypeName.STRING)
              .setMode(Field.Mode.NULLABLE)
              .build(),
          Field.newBuilder("BooleanField", LegacySQLTypeName.BOOLEAN)
              .setMode(Field.Mode.NULLABLE)
              .build(),
          Field.newBuilder("BigNumericField", LegacySQLTypeName.BIGNUMERIC)
              .setMode(Field.Mode.NULLABLE)
              .build(),
          Field.newBuilder("BigNumericField1", LegacySQLTypeName.BIGNUMERIC)
              .setMode(Field.Mode.NULLABLE)
              .build(),
          Field.newBuilder("BigNumericField2", LegacySQLTypeName.BIGNUMERIC)
              .setMode(Field.Mode.NULLABLE)
              .build(),
          Field.newBuilder("BigNumericField3", LegacySQLTypeName.BIGNUMERIC)
              .setMode(Field.Mode.NULLABLE)
              .build(),
          Field.newBuilder("BigNumericField4", LegacySQLTypeName.BIGNUMERIC)
              .setMode(Field.Mode.NULLABLE)
              .build());
  private static final Schema VIEW_SCHEMA =
      Schema.of(
          Field.newBuilder("TimestampField", LegacySQLTypeName.TIMESTAMP)
              .setMode(Field.Mode.NULLABLE)
              .build(),
          Field.newBuilder("StringField", LegacySQLTypeName.STRING)
              .setMode(Field.Mode.NULLABLE)
              .build(),
          Field.newBuilder("BooleanField", LegacySQLTypeName.BOOLEAN)
              .setMode(Field.Mode.NULLABLE)
              .build());
  private static final RangePartitioning.Range RANGE =
      RangePartitioning.Range.newBuilder().setStart(1L).setInterval(2L).setEnd(20L).build();
  private static final RangePartitioning RANGE_PARTITIONING =
      RangePartitioning.newBuilder().setField("IntegerField").setRange(RANGE).build();
  private static final String LOAD_FILE = "load.csv";
  private static final String LOAD_FILE_LARGE = "load_large.csv";
  private static final String JSON_LOAD_FILE = "load.json";
  private static final String JSON_LOAD_FILE_BQ_RESULTSET = "load_bq_resultset.json";
  private static final String JSON_LOAD_FILE_SIMPLE = "load_simple.json";
  private static final String EXTRACT_FILE = "extract.csv";
  private static final String EXTRACT_MODEL_FILE = "extract_model.csv";
  private static final String BUCKET = RemoteStorageHelper.generateBucketName();
  private static final TableId TABLE_ID = TableId.of(DATASET, "testing_table");
  private static final TableId TABLE_ID_DDL = TableId.of(DATASET, "ddl_testing_table");
  private static final TableId TABLE_ID_FASTQUERY = TableId.of(DATASET, "fastquery_testing_table");
  private static final TableId TABLE_ID_LARGE = TableId.of(DATASET, "large_data_testing_table");
  private static final TableId TABLE_ID_FASTQUERY_BQ_RESULTSET =
      TableId.of(DATASET, "fastquery_testing_bq_resultset");
  private static final String CSV_CONTENT = "StringValue1\nStringValue2\n";

  private static final String JSON_CONTENT =
      "{"
          + "  \"TimestampField\": \"2014-08-19 07:41:35.220 -05:00\","
          + "  \"StringField\": \"stringValue\","
          + "  \"IntegerArrayField\": [\"0\", \"1\"],"
          + "  \"BooleanField\": \"false\","
          + "  \"BytesField\": \""
          + BYTES_BASE64
          + "\","
          + "  \"RecordField\": {"
          + "    \"TimestampField\": \"1969-07-20 20:18:04 UTC\","
          + "    \"StringField\": null,"
          + "    \"IntegerArrayField\": [\"1\",\"0\"],"
          + "    \"BooleanField\": \"true\","
          + "    \"BytesField\": \""
          + BYTES_BASE64
          + "\""
          + "  },"
          + "  \"IntegerField\": \"3\","
          + "  \"FloatField\": \"1.2\","
          + "  \"GeographyField\": \"POINT(-122.35022 47.649154)\","
          + "  \"NumericField\": \"123456.789012345\","
          + "  \"BigNumericField\": \"0.33333333333333333333333333333333333333\","
          + "  \"BigNumericField1\": \"1e-38\","
          + "  \"BigNumericField2\": \"-1e38\","
          + "  \"BigNumericField3\": \"578960446186580977117854925043439539266.34992332820282019728792003956564819967\","
          + "  \"BigNumericField4\": \"-578960446186580977117854925043439539266.34992332820282019728792003956564819968\""
          + "}\n"
          + "{"
          + "  \"TimestampField\": \"2014-08-19 07:41:35.220 -05:00\","
          + "  \"StringField\": \"stringValue\","
          + "  \"IntegerArrayField\": [\"0\", \"1\"],"
          + "  \"BooleanField\": \"false\","
          + "  \"BytesField\": \""
          + BYTES_BASE64
          + "\","
          + "  \"RecordField\": {"
          + "    \"TimestampField\": \"1969-07-20 20:18:04 UTC\","
          + "    \"StringField\": null,"
          + "    \"IntegerArrayField\": [\"1\",\"0\"],"
          + "    \"BooleanField\": \"true\","
          + "    \"BytesField\": \""
          + BYTES_BASE64
          + "\""
          + "  },"
          + "  \"IntegerField\": \"3\","
          + "  \"FloatField\": \"1.2\","
          + "  \"GeographyField\": \"POINT(-122.35022 47.649154)\","
          + "  \"NumericField\": \"123456.789012345\","
          + "  \"BigNumericField\": \"0.33333333333333333333333333333333333333\","
          + "  \"BigNumericField1\": \"1e-38\","
          + "  \"BigNumericField2\": \"-1e38\","
          + "  \"BigNumericField3\": \"578960446186580977117854925043439539266.34992332820282019728792003956564819967\","
          + "  \"BigNumericField4\": \"-578960446186580977117854925043439539266.34992332820282019728792003956564819968\""
          + "}";

  private static final String JSON_CONTENT_BQ_RESULTSET =
      "{"
          + "  \"TimestampField\": null,"
          + "  \"StringField\": null,"
          + "  \"IntegerArrayField\": null,"
          + "  \"BooleanField\": null,"
          + "  \"BytesField\": null,"
          + "  \"RecordField\": {"
          + "    \"TimestampField\": null,"
          + "    \"StringField\": null,"
          + "    \"IntegerArrayField\": null,"
          + "    \"BooleanField\": null,"
          + "    \"BytesField\": null"
          + "  },"
          + "  \"IntegerField\": null,"
          + "  \"FloatField\": null,"
          + "  \"GeographyField\": null,"
          + "  \"NumericField\": null,"
          + "  \"BigNumericField\": null,"
          + "  \"BigNumericField1\": null,"
          + "  \"BigNumericField2\": null,"
          + "  \"BigNumericField3\": null,"
          + "  \"BigNumericField4\": null,"
          + "  \"TimeField\": null,"
          + "  \"DateField\": null,"
          + "  \"DateTimeField\": null"
          + "}\n"
          + "{"
          + "  \"TimestampField\": \"2018-08-19 12:11:35.123456 UTC\","
          + "  \"StringField\": \"StringValue1\","
          + "  \"IntegerArrayField\": [1,2,3,4],"
          + "  \"BooleanField\": \"false\","
          + "  \"BytesField\": \""
          + BYTES_BASE64
          + "\","
          + "  \"RecordField\": {"
          + "    \"TimestampField\": \"1969-07-20 20:18:04 UTC\","
          + "    \"StringField\": null,"
          + "    \"IntegerArrayField\": [1,0],"
          + "    \"BooleanField\": \"true\","
          + "    \"BytesField\": \""
          + BYTES_BASE64
          + "\""
          + "  },"
          + "  \"IntegerField\": \"1\","
          + "  \"FloatField\": \"10.1\","
          + "  \"GeographyField\": \"POINT(-122.35022 47.649154)\","
          + "  \"NumericField\": \"100\","
          + "  \"BigNumericField\": \"0.33333333333333333333333333333333333333\","
          + "  \"BigNumericField1\": \"1e-38\","
          + "  \"BigNumericField2\": \"-1e38\","
          + "  \"BigNumericField3\": \"578960446186580977117854925043439539266.34992332820282019728792003956564819967\","
          + "  \"BigNumericField4\": \"-578960446186580977117854925043439539266.34992332820282019728792003956564819968\","
          + "  \"TimeField\": \"12:11:35.123456\","
          + "  \"DateField\": \"2018-08-19\","
          + "  \"DateTimeField\": \"2018-08-19 12:11:35.123456\""
          + "}";
  private static final String JSON_CONTENT_SIMPLE =
      "{"
          + "  \"TimestampField\": \"2014-08-19 07:41:35.220 -05:00\","
          + "  \"StringField\": \"stringValue\","
          + "  \"BooleanField\": \"false\""
          + "}\n"
          + "{"
          + "  \"TimestampField\": \"2014-08-19 07:41:35.220 -05:00\","
          + "  \"StringField\": \"stringValue\","
          + "  \"BooleanField\": \"false\""
          + "}";
  private static final String KEY = "time_zone";
  private static final String VALUE = "US/Eastern";
  private static final ConnectionProperty CONNECTION_PROPERTY =
      ConnectionProperty.newBuilder().setKey(KEY).setValue(VALUE).build();
  private static final List<ConnectionProperty> CONNECTION_PROPERTIES =
      ImmutableList.of(CONNECTION_PROPERTY);

  private static final Set<String> PUBLIC_DATASETS =
      ImmutableSet.of("github_repos", "hacker_news", "noaa_gsod", "samples", "usa_names");

  private static final String PUBLIC_PROJECT = "bigquery-public-data";
  private static final String PUBLIC_DATASET = "census_bureau_international";

  private static BigQuery bigquery;
  private static Storage storage;

  @Rule public Timeout globalTimeout = Timeout.seconds(300);

  @BeforeClass
  public static void beforeClass() throws InterruptedException, IOException {
    RemoteBigQueryHelper bigqueryHelper = RemoteBigQueryHelper.create();
    RemoteStorageHelper storageHelper = RemoteStorageHelper.create();
    Map<String, String> labels = ImmutableMap.of("test-job-name", "test-load-job");
    bigquery = bigqueryHelper.getOptions().getService();
    storage = storageHelper.getOptions().getService();
    storage.create(BucketInfo.of(BUCKET));
    storage.create(
        BlobInfo.newBuilder(BUCKET, LOAD_FILE).setContentType("text/plain").build(),
        CSV_CONTENT.getBytes(StandardCharsets.UTF_8));
    storage.create(
        BlobInfo.newBuilder(BUCKET, JSON_LOAD_FILE).setContentType("application/json").build(),
        JSON_CONTENT.getBytes(StandardCharsets.UTF_8));
    storage.create(
        BlobInfo.newBuilder(BUCKET, JSON_LOAD_FILE_SIMPLE)
            .setContentType("application/json")
            .build(),
        JSON_CONTENT_SIMPLE.getBytes(StandardCharsets.UTF_8));
    InputStream stream =
        ITBigQueryTest.class.getClassLoader().getResourceAsStream("QueryTestData.csv");
    storage.createFrom(
        BlobInfo.newBuilder(BUCKET, LOAD_FILE_LARGE).setContentType("text/plain").build(), stream);
    storage.create(
        BlobInfo.newBuilder(BUCKET, JSON_LOAD_FILE_BQ_RESULTSET)
            .setContentType("application/json")
            .build(),
        JSON_CONTENT_BQ_RESULTSET.getBytes(StandardCharsets.UTF_8));
    DatasetInfo info =
        DatasetInfo.newBuilder(DATASET).setDescription(DESCRIPTION).setLabels(LABELS).build();
    bigquery.create(info);
    DatasetInfo info2 =
        DatasetInfo.newBuilder(MODEL_DATASET).setDescription("java model lifecycle").build();
    bigquery.create(info2);
    DatasetInfo info3 =
        DatasetInfo.newBuilder(ROUTINE_DATASET).setDescription("java routine lifecycle").build();
    bigquery.create(info3);
    LoadJobConfiguration configuration =
        LoadJobConfiguration.newBuilder(
                TABLE_ID, "gs://" + BUCKET + "/" + JSON_LOAD_FILE, FormatOptions.json())
            .setCreateDisposition(JobInfo.CreateDisposition.CREATE_IF_NEEDED)
            .setSchema(TABLE_SCHEMA)
            .setLabels(labels)
            .build();
    Job job = bigquery.create(JobInfo.of(configuration));
    job = job.waitFor();
    assertNull(job.getStatus().getError());
    LoadJobConfiguration loadJobConfiguration = job.getConfiguration();
    assertEquals(labels, loadJobConfiguration.getLabels());

    LoadJobConfiguration configurationFastQuery =
        LoadJobConfiguration.newBuilder(
                TABLE_ID_FASTQUERY, "gs://" + BUCKET + "/" + JSON_LOAD_FILE, FormatOptions.json())
            .setCreateDisposition(JobInfo.CreateDisposition.CREATE_IF_NEEDED)
            .setSchema(TABLE_SCHEMA)
            .setLabels(labels)
            .build();
    Job jobFastQuery = bigquery.create(JobInfo.of(configurationFastQuery));
    jobFastQuery = jobFastQuery.waitFor();
    assertNull(jobFastQuery.getStatus().getError());

    LoadJobConfiguration configFastQueryBQResultset =
        LoadJobConfiguration.newBuilder(
                TABLE_ID_FASTQUERY_BQ_RESULTSET,
                "gs://" + BUCKET + "/" + JSON_LOAD_FILE_BQ_RESULTSET,
                FormatOptions.json())
            .setCreateDisposition(JobInfo.CreateDisposition.CREATE_IF_NEEDED)
            .setSchema(BQ_RESULTSET_SCHEMA)
            .setLabels(labels)
            .build();
    Job jobFastQueryBQResultSet = bigquery.create(JobInfo.of(configFastQueryBQResultset));
    jobFastQueryBQResultSet = jobFastQueryBQResultSet.waitFor();
    assertNull(jobFastQueryBQResultSet.getStatus().getError());

    LoadJobConfiguration configurationDDL =
        LoadJobConfiguration.newBuilder(
                TABLE_ID_DDL, "gs://" + BUCKET + "/" + JSON_LOAD_FILE_SIMPLE, FormatOptions.json())
            .setCreateDisposition(JobInfo.CreateDisposition.CREATE_IF_NEEDED)
            .setSchema(DDL_TABLE_SCHEMA)
            .setLabels(labels)
            .build();
    Job jobDDL = bigquery.create(JobInfo.of(configurationDDL));
    jobDDL = jobDDL.waitFor();
    assertNull(jobDDL.getStatus().getError());

    LoadJobConfiguration configurationLargeTable =
        LoadJobConfiguration.newBuilder(
                TABLE_ID_LARGE, "gs://" + BUCKET + "/" + LOAD_FILE_LARGE, FormatOptions.csv())
            .setCreateDisposition(JobInfo.CreateDisposition.CREATE_IF_NEEDED)
            .setSchema(LARGE_TABLE_SCHEMA)
            .setLabels(labels)
            .build();
    Job jobLargeTable = bigquery.create(JobInfo.of(configurationLargeTable));
    jobLargeTable = jobLargeTable.waitFor();
    assertNull(jobLargeTable.getStatus().getError());
  }

  @AfterClass
  public static void afterClass() throws ExecutionException, InterruptedException {
    if (bigquery != null) {
      RemoteBigQueryHelper.forceDelete(bigquery, DATASET);
      RemoteBigQueryHelper.forceDelete(bigquery, MODEL_DATASET);
      RemoteBigQueryHelper.forceDelete(bigquery, ROUTINE_DATASET);
    }
    if (storage != null) {
      boolean wasDeleted = RemoteStorageHelper.forceDelete(storage, BUCKET, 10, TimeUnit.SECONDS);
      if (!wasDeleted && LOG.isLoggable(Level.WARNING)) {
        LOG.log(Level.WARNING, "Deletion of bucket {0} timed out, bucket is not empty", BUCKET);
      }
    }
  }

  @Test
  public void testListDatasets() {
    Page<Dataset> datasets = bigquery.listDatasets("bigquery-public-data");
    Iterator<Dataset> iterator = datasets.iterateAll().iterator();
    Set<String> datasetNames = new HashSet<>();
    while (iterator.hasNext()) {
      datasetNames.add(iterator.next().getDatasetId().getDataset());
    }
    for (String type : PUBLIC_DATASETS) {
      assertTrue(datasetNames.contains(type));
    }
  }

  @Test
  public void testListDatasetsWithFilter() {
    String labelFilter = "labels.example-label1:example-value1";
    Page<Dataset> datasets = bigquery.listDatasets(DatasetListOption.labelFilter(labelFilter));
    int count = 0;
    for (Dataset dataset : datasets.getValues()) {
      assertTrue(
          "failed to find label key in dataset", dataset.getLabels().containsKey("example-label1"));
      assertTrue(
          "failed to find label value in dataset",
          dataset.getLabels().get("example-label1").equals("example-value1"));
      count++;
    }
    assertTrue(count > 0);
  }

  @Test
  public void testGetDataset() {
    Dataset dataset = bigquery.getDataset(DATASET);
    assertEquals(bigquery.getOptions().getProjectId(), dataset.getDatasetId().getProject());
    assertEquals(DATASET, dataset.getDatasetId().getDataset());
    assertEquals(DESCRIPTION, dataset.getDescription());
    assertEquals(LABELS, dataset.getLabels());
    assertNotNull(dataset.getAcl());
    assertNotNull(dataset.getEtag());
    assertNotNull(dataset.getGeneratedId());
    assertNotNull(dataset.getLastModified());
    assertNotNull(dataset.getSelfLink());
  }

  @Test
  public void testDatasetUpdateAccess() throws IOException {
    Dataset dataset = bigquery.getDataset(DATASET);
    ServiceAccountCredentials credentials =
        (ServiceAccountCredentials) GoogleCredentials.getApplicationDefault();
    List<Acl> acl =
        ImmutableList.of(
            Acl.of(new Acl.Group("projectOwners"), Acl.Role.OWNER),
            Acl.of(new Acl.User(credentials.getClientEmail()), Acl.Role.OWNER),
            Acl.of(new Acl.IamMember("allUsers"), Acl.Role.READER));
    Dataset remoteDataset = dataset.toBuilder().setAcl(acl).build().update();
    assertNotNull(remoteDataset);
    assertEquals(3, remoteDataset.getAcl().size());
  }

  @Test
  public void testGetDatasetWithSelectedFields() {
    Dataset dataset =
        bigquery.getDataset(
            DATASET, DatasetOption.fields(DatasetField.CREATION_TIME, DatasetField.LABELS));
    assertEquals(bigquery.getOptions().getProjectId(), dataset.getDatasetId().getProject());
    assertEquals(DATASET, dataset.getDatasetId().getDataset());
    assertEquals(LABELS, dataset.getLabels());
    assertNotNull(dataset.getCreationTime());
    assertNull(dataset.getDescription());
    assertNull(dataset.getDefaultTableLifetime());
    assertNull(dataset.getAcl());
    assertNull(dataset.getEtag());
    assertNull(dataset.getFriendlyName());
    assertNull(dataset.getGeneratedId());
    assertNull(dataset.getLastModified());
    assertNull(dataset.getLocation());
    assertNull(dataset.getSelfLink());
  }

  @Test
  public void testUpdateDataset() {
    Dataset dataset =
        bigquery.create(
            DatasetInfo.newBuilder(OTHER_DATASET)
                .setDescription("Some Description")
                .setLabels(Collections.singletonMap("a", "b"))
                .build());
    assertThat(dataset).isNotNull();
    assertThat(dataset.getDatasetId().getProject()).isEqualTo(bigquery.getOptions().getProjectId());
    assertThat(dataset.getDatasetId().getDataset()).isEqualTo(OTHER_DATASET);
    assertThat(dataset.getDescription()).isEqualTo("Some Description");
    assertThat(dataset.getLabels()).containsExactly("a", "b");

    Map<String, String> updateLabels = new HashMap<>();
    updateLabels.put("x", "y");
    updateLabels.put("a", null);
    Dataset updatedDataset =
        bigquery.update(
            dataset
                .toBuilder()
                .setDescription("Updated Description")
                .setLabels(updateLabels)
                .build());
    assertThat(updatedDataset.getDescription()).isEqualTo("Updated Description");
    assertThat(updatedDataset.getLabels()).containsExactly("x", "y");

    updatedDataset = bigquery.update(updatedDataset.toBuilder().setLabels(null).build());
    assertThat(updatedDataset.getLabels()).isEmpty();
    assertThat(dataset.delete()).isTrue();
  }

  @Test
  public void testUpdateDatasetWithSelectedFields() {
    Dataset dataset =
        bigquery.create(
            DatasetInfo.newBuilder(OTHER_DATASET).setDescription("Some Description").build());
    assertNotNull(dataset);
    assertEquals(bigquery.getOptions().getProjectId(), dataset.getDatasetId().getProject());
    assertEquals(OTHER_DATASET, dataset.getDatasetId().getDataset());
    assertEquals("Some Description", dataset.getDescription());
    Dataset updatedDataset =
        bigquery.update(
            dataset.toBuilder().setDescription("Updated Description").build(),
            DatasetOption.fields(DatasetField.DESCRIPTION));
    assertEquals("Updated Description", updatedDataset.getDescription());
    assertNull(updatedDataset.getCreationTime());
    assertNull(updatedDataset.getDefaultTableLifetime());
    assertNull(updatedDataset.getAcl());
    assertNull(updatedDataset.getEtag());
    assertNull(updatedDataset.getFriendlyName());
    assertNull(updatedDataset.getGeneratedId());
    assertNull(updatedDataset.getLastModified());
    assertNull(updatedDataset.getLocation());
    assertNull(updatedDataset.getSelfLink());
    assertTrue(dataset.delete());
  }

  @Test
  public void testGetNonExistingTable() {
    assertNull(bigquery.getTable(DATASET, "test_get_non_existing_table"));
  }

  @Test
  public void testCreateTableWithRangePartitioning() {
    String tableName = "test_create_table_rangepartitioning";
    TableId tableId = TableId.of(DATASET, tableName);
    try {
      StandardTableDefinition tableDefinition =
          StandardTableDefinition.newBuilder()
              .setSchema(TABLE_SCHEMA)
              .setRangePartitioning(RANGE_PARTITIONING)
              .build();
      Table createdTable = bigquery.create(TableInfo.of(tableId, tableDefinition));
      assertNotNull(createdTable);
      Table remoteTable = bigquery.getTable(DATASET, tableName);
      assertEquals(
          RANGE,
          remoteTable.<StandardTableDefinition>getDefinition().getRangePartitioning().getRange());
      assertEquals(
          RANGE_PARTITIONING,
          remoteTable.<StandardTableDefinition>getDefinition().getRangePartitioning());
    } finally {
      bigquery.delete(tableId);
    }
  }

  /* TODO(prasmish): replicate this test case for executeSelect on the relevant part */
  @Test
  public void testJsonType() throws InterruptedException {
    String tableName = "test_create_table_jsontype";
    TableId tableId = TableId.of(DATASET, tableName);
    Schema schema = Schema.of(Field.of("jsonField", StandardSQLTypeName.JSON));
    StandardTableDefinition standardTableDefinition = StandardTableDefinition.of(schema);
    try {
      // Create a table with a JSON column
      Table createdTable = bigquery.create(TableInfo.of(tableId, standardTableDefinition));
      assertNotNull(createdTable);

      // Insert 4 rows of JSON data into the JSON column
      Map<String, Object> jsonRow1 =
          Collections.singletonMap(
              "jsonField", "{\"student\" : {\"name\" : \"Jane\", \"id\": 10}}");
      Map<String, Object> jsonRow2 =
          Collections.singletonMap("jsonField", "{\"student\" : {\"name\" : \"Joy\", \"id\": 11}}");
      Map<String, Object> jsonRow3 =
          Collections.singletonMap(
              "jsonField", "{\"student\" : {\"name\" : \"Alice\", \"id\": 12}}");
      Map<String, Object> jsonRow4 =
          Collections.singletonMap(
              "jsonField", "{\"student\" : {\"name\" : \"Bijoy\", \"id\": 14}}");
      InsertAllRequest request =
          InsertAllRequest.newBuilder(tableId)
              .addRow(jsonRow1)
              .addRow(jsonRow2)
              .addRow(jsonRow3)
              .addRow(jsonRow4)
              .build();
      InsertAllResponse response = bigquery.insertAll(request);
      assertFalse(response.hasErrors());
      assertEquals(0, response.getInsertErrors().size());

      // Query the JSON column with string positional query parameter
      String sql =
          "SELECT jsonField.class.student.id FROM "
              + tableId.getTable()
              + " WHERE JSON_VALUE(jsonField, \"$.class.student.name\")  = ? ";
      QueryParameterValue stringParameter = QueryParameterValue.string("Jane");
      QueryJobConfiguration queryJobConfiguration =
          QueryJobConfiguration.newBuilder(sql)
              .setDefaultDataset(DatasetId.of(DATASET))
              .setUseLegacySql(false)
              .addPositionalParameter(stringParameter)
              .build();
      TableResult result = bigquery.query(queryJobConfiguration);
      for (FieldValueList values : result.iterateAll()) {
        assertEquals("10", values.get(0).getValue());
      }

      // Insert another JSON row parsed from a String with json positional query parameter
      String dml = "INSERT INTO " + tableId.getTable() + " (jsonField) VALUES(?)";
      QueryParameterValue jsonParameter =
          QueryParameterValue.json("{\"class\" : {\"student\" : [{\"name\" : \"Amy\"}]}}");
      QueryJobConfiguration dmlQueryJobConfiguration =
          QueryJobConfiguration.newBuilder(dml)
              .setDefaultDataset(DatasetId.of(DATASET))
              .setUseLegacySql(false)
              .addPositionalParameter(jsonParameter)
              .build();
      bigquery.query(dmlQueryJobConfiguration);
      Page<FieldValueList> rows = bigquery.listTableData(tableId);
      assertEquals(5, Iterables.size(rows.getValues()));

      // Insert another JSON row parsed from a JsonObject with json positional query parameter
      JsonObject jsonObject = new JsonObject();
      jsonObject.addProperty("class", "student");
      QueryParameterValue jsonParameter1 = QueryParameterValue.json(jsonObject);
      QueryJobConfiguration dmlQueryJobConfiguration1 =
          QueryJobConfiguration.newBuilder(dml)
              .setDefaultDataset(DatasetId.of(DATASET))
              .setUseLegacySql(false)
              .addPositionalParameter(jsonParameter1)
              .build();
      bigquery.query(dmlQueryJobConfiguration1);
      Page<FieldValueList> rows1 = bigquery.listTableData(tableId);
      assertEquals(6, Iterables.size(rows1.getValues()));
      int rowCount = 0;
      for (FieldValueList row : rows1.iterateAll()) {
        FieldValue jsonCell = row.get(0);
        if (rowCount == 1) assertEquals("{\"class\":\"student\"}", jsonCell.getStringValue());
        rowCount++;
      }

      // Try inserting a malformed JSON
      QueryParameterValue badJsonParameter =
          QueryParameterValue.json("{\"class\" : {\"student\" : [{\"name\" : \"BadBoy\"}}");
      QueryJobConfiguration dmlQueryJobConfiguration2 =
          QueryJobConfiguration.newBuilder(dml)
              .setDefaultDataset(DatasetId.of(DATASET))
              .setUseLegacySql(false)
              .addPositionalParameter(badJsonParameter)
              .build();
      try {
        bigquery.query(dmlQueryJobConfiguration2);
        fail("Querying with malformed JSON shouldn't work");
      } catch (BigQueryException e) {
        BigQueryError error = e.getError();
        assertNotNull(error);
        assertEquals("invalidQuery", error.getReason());
      }
    } finally {
      assertTrue(bigquery.delete(tableId));
    }
  }

  /* TODO(prasmish): replicate this test case for executeSelect on the relevant part */
  @Test
  public void testIntervalType() throws InterruptedException {
    String tableName = "test_create_table_intervaltype";
    TableId tableId = TableId.of(DATASET, tableName);
    Schema schema = Schema.of(Field.of("intervalField", StandardSQLTypeName.INTERVAL));
    StandardTableDefinition standardTableDefinition = StandardTableDefinition.of(schema);
    try {
      // Create a table with a JSON column
      Table createdTable = bigquery.create(TableInfo.of(tableId, standardTableDefinition));
      assertNotNull(createdTable);

      // Insert 3 rows of Interval data into the Interval column
      Map<String, Object> intervalRow1 =
          Collections.singletonMap("intervalField", "123-7 -19 0:24:12.000006");
      Map<String, Object> intervalRow2 =
          Collections.singletonMap("intervalField", "P123Y7M-19DT0H24M12.000006S");

      InsertAllRequest request =
          InsertAllRequest.newBuilder(tableId).addRow(intervalRow1).addRow(intervalRow2).build();
      InsertAllResponse response = bigquery.insertAll(request);
      assertFalse(response.hasErrors());
      assertEquals(0, response.getInsertErrors().size());

      // Insert another Interval row parsed from a String with Interval positional query parameter
      String dml = "INSERT INTO " + tableId.getTable() + " (intervalField) VALUES(?)";
      // Parsing from ISO 8610 format String
      QueryParameterValue intervalParameter =
          QueryParameterValue.interval("P125Y7M-19DT0H24M12.000006S");
      QueryJobConfiguration dmlQueryJobConfiguration =
          QueryJobConfiguration.newBuilder(dml)
              .setDefaultDataset(DatasetId.of(DATASET))
              .setUseLegacySql(false)
              .addPositionalParameter(intervalParameter)
              .build();
      bigquery.query(dmlQueryJobConfiguration);
      Page<FieldValueList> rows = bigquery.listTableData(tableId);
      assertEquals(3, Iterables.size(rows.getValues()));

      // Parsing from threeten-extra PeriodDuration
      QueryParameterValue intervalParameter1 =
          QueryParameterValue.interval(
              PeriodDuration.of(Period.of(1, 2, 25), java.time.Duration.ofHours(8)));
      QueryJobConfiguration dmlQueryJobConfiguration1 =
          QueryJobConfiguration.newBuilder(dml)
              .setDefaultDataset(DatasetId.of(DATASET))
              .setUseLegacySql(false)
              .addPositionalParameter(intervalParameter1)
              .build();
      bigquery.query(dmlQueryJobConfiguration1);
      Page<FieldValueList> rows1 = bigquery.listTableData(tableId);
      assertEquals(4, Iterables.size(rows1.getValues()));

      // Query the Interval column with Interval positional query parameter
      String sql = "SELECT intervalField FROM " + tableId.getTable() + " WHERE intervalField = ? ";
      QueryParameterValue intervalParameter2 =
          QueryParameterValue.interval("P125Y7M-19DT0H24M12.000006S");
      QueryJobConfiguration queryJobConfiguration =
          QueryJobConfiguration.newBuilder(sql)
              .setDefaultDataset(DatasetId.of(DATASET))
              .setUseLegacySql(false)
              .addPositionalParameter(intervalParameter2)
              .build();
      TableResult result = bigquery.query(queryJobConfiguration);
      for (FieldValueList values : result.iterateAll()) {
        assertEquals("125-7 -19 0:24:12.000006", values.get(0).getValue());
      }
    } finally {
      assertTrue(bigquery.delete(tableId));
    }
  }

  @Test
  public void testCreateTableWithConstraints() {
    String tableName = "test_create_table_with_constraints";
    TableId tableId = TableId.of(DATASET, tableName);
    Field stringFieldWithConstraint =
        Field.newBuilder("stringFieldWithConstraint", StandardSQLTypeName.STRING)
            .setMode(Field.Mode.NULLABLE)
            .setDescription("field has a constraint")
            .setMaxLength(10L)
            .build();
    Field byteFieldWithConstraint =
        Field.newBuilder("byteFieldWithConstraint", StandardSQLTypeName.BYTES)
            .setMode(Field.Mode.NULLABLE)
            .setDescription("field has a constraint")
            .setMaxLength(150L)
            .build();
    Field numericFieldWithConstraint =
        Field.newBuilder("numericFieldWithConstraint", StandardSQLTypeName.NUMERIC)
            .setMode(Field.Mode.NULLABLE)
            .setDescription("field has a constraint")
            .setPrecision(20L)
            .build();
    Field bigNumericFieldWithConstraint =
        Field.newBuilder("bigNumericFieldWithConstraint", StandardSQLTypeName.BIGNUMERIC)
            .setMode(Field.Mode.NULLABLE)
            .setDescription("field has a constraint")
            .setPrecision(30L)
            .setScale(5L)
            .build();
    Schema schema =
        Schema.of(
            stringFieldWithConstraint,
            byteFieldWithConstraint,
            numericFieldWithConstraint,
            bigNumericFieldWithConstraint);
    StandardTableDefinition tableDefinition =
        StandardTableDefinition.newBuilder().setSchema(schema).build();
    Table createdTable = bigquery.create(TableInfo.of(tableId, tableDefinition));
    assertNotNull(createdTable);
    Table remoteTable = bigquery.getTable(DATASET, tableName);
    assertEquals(schema, remoteTable.<StandardTableDefinition>getDefinition().getSchema());
    bigquery.delete(tableId);
  }

  @Test
  public void testCreateAndUpdateTableWithPolicyTags() throws IOException {
    // Set up policy tags in the datacatalog service
    try (PolicyTagManagerClient policyTagManagerClient = PolicyTagManagerClient.create()) {
      CreateTaxonomyRequest createTaxonomyRequest =
          CreateTaxonomyRequest.newBuilder()
              .setParent(String.format("projects/%s/locations/%s", PROJECT_ID, "us"))
              .setTaxonomy(
                  Taxonomy.newBuilder()
                      // DisplayName must be unique across org
                      .setDisplayName(String.format("testing taxonomy %s", Instant.now().getNano()))
                      .setDescription("taxonomy created for integration tests")
                      .addActivatedPolicyTypes(PolicyType.FINE_GRAINED_ACCESS_CONTROL)
                      .build())
              .build();
      Taxonomy taxonomyResponse = policyTagManagerClient.createTaxonomy(createTaxonomyRequest);
      String taxonomyId = taxonomyResponse.getName();

      CreatePolicyTagRequest createPolicyTagRequest =
          CreatePolicyTagRequest.newBuilder()
              .setParent(taxonomyId)
              .setPolicyTag(PolicyTag.newBuilder().setDisplayName("ExamplePolicyTag").build())
              .build();
      PolicyTag policyTagResponse = policyTagManagerClient.createPolicyTag(createPolicyTagRequest);
      String policyTagId = policyTagResponse.getName();
      PolicyTags policyTags =
          PolicyTags.newBuilder().setNames(ImmutableList.of(policyTagId)).build();
      Field stringFieldWithPolicy =
          Field.newBuilder("StringFieldWithPolicy", LegacySQLTypeName.STRING)
              .setMode(Field.Mode.NULLABLE)
              .setDescription("field has a policy")
              .setPolicyTags(policyTags)
              .build();
      Schema policySchema =
          Schema.of(STRING_FIELD_SCHEMA, stringFieldWithPolicy, INTEGER_FIELD_SCHEMA);

      // Test: Amend an existing schema with a policy tag.
      String tableNameForUpdate = "test_update_table_policytags";
      TableId tableIdForUpdate = TableId.of(DATASET, tableNameForUpdate);
      TableInfo tableInfo =
          TableInfo.newBuilder(tableIdForUpdate, StandardTableDefinition.of(TABLE_SCHEMA))
              .setDescription("policy tag update test table")
              .build();
      Table createdTableForUpdate = bigquery.create(tableInfo);
      assertNotNull(createdTableForUpdate);
      Schema schema = createdTableForUpdate.getDefinition().getSchema();
      FieldList fields = schema.getFields();
      // Create a new schema adding the current fields, plus the new policy tag field
      List<Field> fieldList = new ArrayList<>();
      for (Field field : fields) {
        fieldList.add(field);
      }
      fieldList.add(stringFieldWithPolicy);
      Schema updatedSchemaWithPolicyTag = Schema.of(fieldList);
      Table updatedTable =
          createdTableForUpdate
              .toBuilder()
              .setDefinition(StandardTableDefinition.of(updatedSchemaWithPolicyTag))
              .build();
      updatedTable.update();
      Table remoteUpdatedTable = bigquery.getTable(DATASET, tableNameForUpdate);
      assertEquals(
          updatedSchemaWithPolicyTag,
          remoteUpdatedTable.<StandardTableDefinition>getDefinition().getSchema());
      bigquery.delete(tableIdForUpdate);

      // Test: Create a new table with a policy tag defined.
      String tableName = "test_create_table_policytags";
      TableId tableId = TableId.of(DATASET, tableName);
      StandardTableDefinition tableDefinition =
          StandardTableDefinition.newBuilder().setSchema(policySchema).build();
      Table createdTable = bigquery.create(TableInfo.of(tableId, tableDefinition));
      assertNotNull(createdTable);
      Table remoteTable = bigquery.getTable(DATASET, tableName);
      assertEquals(policySchema, remoteTable.<StandardTableDefinition>getDefinition().getSchema());
      bigquery.delete(tableId);

      // Clean up policy tags
      policyTagManagerClient.deletePolicyTag(policyTagId);
      policyTagManagerClient.deleteTaxonomy(taxonomyId);
    }
  }

  @Test
  public void testCreateAndGetTable() {
    String tableName = "test_create_and_get_table";
    TableId tableId = TableId.of(DATASET, tableName);
    TimePartitioning partitioning = TimePartitioning.of(Type.DAY);
    Clustering clustering =
        Clustering.newBuilder().setFields(ImmutableList.of(STRING_FIELD_SCHEMA.getName())).build();
    StandardTableDefinition tableDefinition =
        StandardTableDefinition.newBuilder()
            .setSchema(TABLE_SCHEMA)
            .setTimePartitioning(partitioning)
            .setClustering(clustering)
            .build();
    Table createdTable = bigquery.create(TableInfo.of(tableId, tableDefinition));
    assertNotNull(createdTable);
    assertEquals(DATASET, createdTable.getTableId().getDataset());
    assertEquals(tableName, createdTable.getTableId().getTable());
    Table remoteTable = bigquery.getTable(DATASET, tableName);
    assertNotNull(remoteTable);
    assertTrue(remoteTable.getDefinition() instanceof StandardTableDefinition);
    assertEquals(createdTable.getTableId(), remoteTable.getTableId());
    assertEquals(TableDefinition.Type.TABLE, remoteTable.getDefinition().getType());
    assertEquals(TABLE_SCHEMA, remoteTable.getDefinition().getSchema());
    assertNotNull(remoteTable.getCreationTime());
    assertNotNull(remoteTable.getLastModifiedTime());
    assertNotNull(remoteTable.<StandardTableDefinition>getDefinition().getNumBytes());
    assertNotNull(remoteTable.<StandardTableDefinition>getDefinition().getNumLongTermBytes());
    assertNotNull(remoteTable.<StandardTableDefinition>getDefinition().getNumRows());
    assertEquals(
        partitioning, remoteTable.<StandardTableDefinition>getDefinition().getTimePartitioning());
    assertEquals(clustering, remoteTable.<StandardTableDefinition>getDefinition().getClustering());
    assertTrue(remoteTable.delete());
  }

  @Test
  public void testCreateAndGetTableWithSelectedField() {
    String tableName = "test_create_and_get_selected_fields_table";
    TableId tableId = TableId.of(DATASET, tableName);
    StandardTableDefinition tableDefinition = StandardTableDefinition.of(TABLE_SCHEMA);
    Table createdTable =
        bigquery.create(
            TableInfo.newBuilder(tableId, tableDefinition)
                .setLabels(Collections.singletonMap("a", "b"))
                .build());
    assertNotNull(createdTable);
    assertEquals(DATASET, createdTable.getTableId().getDataset());
    assertEquals(tableName, createdTable.getTableId().getTable());
    Table remoteTable =
        bigquery.getTable(
            DATASET, tableName, TableOption.fields(TableField.CREATION_TIME, TableField.LABELS));
    assertNotNull(remoteTable);
    assertTrue(remoteTable.getDefinition() instanceof StandardTableDefinition);
    assertEquals(createdTable.getTableId(), remoteTable.getTableId());
    assertEquals(TableDefinition.Type.TABLE, remoteTable.getDefinition().getType());
    assertThat(remoteTable.getLabels()).containsExactly("a", "b");
    assertNotNull(remoteTable.getCreationTime());
    assertNull(remoteTable.getDefinition().getSchema());
    assertNull(remoteTable.getLastModifiedTime());
    assertNull(remoteTable.<StandardTableDefinition>getDefinition().getNumBytes());
    assertNull(remoteTable.<StandardTableDefinition>getDefinition().getNumLongTermBytes());
    assertNull(remoteTable.<StandardTableDefinition>getDefinition().getNumRows());
    assertNull(remoteTable.<StandardTableDefinition>getDefinition().getTimePartitioning());
    assertNull(remoteTable.<StandardTableDefinition>getDefinition().getClustering());
    assertTrue(remoteTable.delete());
  }

  @Test
  public void testCreateExternalTable() throws InterruptedException {
    String tableName = "test_create_external_table";
    TableId tableId = TableId.of(DATASET, tableName);
    ExternalTableDefinition externalTableDefinition =
        ExternalTableDefinition.of(
            "gs://" + BUCKET + "/" + JSON_LOAD_FILE, TABLE_SCHEMA, FormatOptions.json());
    TableInfo tableInfo = TableInfo.of(tableId, externalTableDefinition);
    Table createdTable = bigquery.create(tableInfo);
    assertNotNull(createdTable);
    assertEquals(DATASET, createdTable.getTableId().getDataset());
    assertEquals(tableName, createdTable.getTableId().getTable());
    Table remoteTable = bigquery.getTable(DATASET, tableName);
    assertNotNull(remoteTable);
    assertTrue(remoteTable.getDefinition() instanceof ExternalTableDefinition);
    assertEquals(createdTable.getTableId(), remoteTable.getTableId());
    assertEquals(TABLE_SCHEMA, remoteTable.getDefinition().getSchema());
    QueryJobConfiguration config =
        QueryJobConfiguration.newBuilder(
                "SELECT TimestampField, StringField, IntegerArrayField, BooleanField FROM "
                    + DATASET
                    + "."
                    + tableName)
            .setDefaultDataset(DatasetId.of(DATASET))
            .setUseLegacySql(true)
            .build();
    TableResult result = bigquery.query(config);
    long integerValue = 0;
    int rowCount = 0;
    for (FieldValueList row : result.getValues()) {
      FieldValue timestampCell = row.get(0);
      assertEquals(timestampCell, row.get("TimestampField"));
      FieldValue stringCell = row.get(1);
      assertEquals(stringCell, row.get("StringField"));
      FieldValue integerCell = row.get(2);
      assertEquals(integerCell, row.get("IntegerArrayField"));
      FieldValue booleanCell = row.get(3);
      assertEquals(booleanCell, row.get("BooleanField"));

      assertEquals(FieldValue.Attribute.PRIMITIVE, timestampCell.getAttribute());
      assertEquals(FieldValue.Attribute.PRIMITIVE, stringCell.getAttribute());
      assertEquals(FieldValue.Attribute.PRIMITIVE, integerCell.getAttribute());
      assertEquals(FieldValue.Attribute.PRIMITIVE, booleanCell.getAttribute());
      assertEquals(1408452095220000L, timestampCell.getTimestampValue());
      assertEquals("stringValue", stringCell.getStringValue());
      assertEquals(integerValue, integerCell.getLongValue());
      assertEquals(false, booleanCell.getBooleanValue());
      integerValue = ~integerValue & 0x1;
      rowCount++;
    }
    assertEquals(4, rowCount);
    assertTrue(remoteTable.delete());
  }

  @Test
  public void testSetPermExternalTableSchema() {
    String tableName = "test_create_external_table_perm";
    TableId tableId = TableId.of(DATASET, tableName);
    ExternalTableDefinition externalTableDefinition =
        ExternalTableDefinition.newBuilder(
                "gs://" + BUCKET + "/" + JSON_LOAD_FILE, FormatOptions.json())
            .setSchema(TABLE_SCHEMA)
            .setConnectionId(
                "projects/java-docs-samples-testing/locations/us/connections/DEVREL_TEST_CONNECTION")
            .build();
    TableInfo tableInfo = TableInfo.of(tableId, externalTableDefinition);
    Table createdTable = bigquery.create(tableInfo);

    assertNotNull(createdTable);
    assertEquals(DATASET, createdTable.getTableId().getDataset());
    assertEquals(tableName, createdTable.getTableId().getTable());
    Table remoteTable = bigquery.getTable(DATASET, tableName);
    assertNotNull(remoteTable);
    assertTrue(remoteTable.delete());
  }

  @Test
  public void testCreateViewTable() throws InterruptedException {
    String tableName = "test_create_view_table";
    TableId tableId = TableId.of(DATASET, tableName);
    ViewDefinition viewDefinition =
        ViewDefinition.newBuilder(
                String.format(
                    "SELECT TimestampField, StringField, BooleanField FROM %s.%s",
                    DATASET, TABLE_ID.getTable()))
            .setUseLegacySql(true)
            .build();
    TableInfo tableInfo = TableInfo.of(tableId, viewDefinition);
    Table createdTable = bigquery.create(tableInfo);
    assertNotNull(createdTable);
    assertEquals(DATASET, createdTable.getTableId().getDataset());
    assertEquals(tableName, createdTable.getTableId().getTable());
    Table remoteTable = bigquery.getTable(DATASET, tableName);
    assertNotNull(remoteTable);
    assertEquals(createdTable.getTableId(), remoteTable.getTableId());
    assertTrue(remoteTable.getDefinition() instanceof ViewDefinition);
    assertEquals(VIEW_SCHEMA, remoteTable.getDefinition().getSchema());
    QueryJobConfiguration config =
        QueryJobConfiguration.newBuilder("SELECT * FROM " + tableName)
            .setDefaultDataset(DatasetId.of(DATASET))
            .setUseLegacySql(true)
            .build();
    TableResult result = bigquery.query(config);
    int rowCount = 0;
    for (FieldValueList row : result.getValues()) {
      FieldValue timestampCell = row.get(0);
      assertEquals(timestampCell, row.get("TimestampField"));
      FieldValue stringCell = row.get(1);
      assertEquals(stringCell, row.get("StringField"));
      FieldValue booleanCell = row.get(2);
      assertEquals(booleanCell, row.get("BooleanField"));
      assertEquals(FieldValue.Attribute.PRIMITIVE, timestampCell.getAttribute());
      assertEquals(FieldValue.Attribute.PRIMITIVE, stringCell.getAttribute());
      assertEquals(FieldValue.Attribute.PRIMITIVE, booleanCell.getAttribute());
      assertEquals(1408452095220000L, timestampCell.getTimestampValue());
      assertEquals("stringValue", stringCell.getStringValue());
      assertEquals(false, booleanCell.getBooleanValue());
      rowCount++;
    }
    assertEquals(2, rowCount);
    assertTrue(remoteTable.delete());
  }

  @Test
  public void testCreateMaterializedViewTable() {
    String tableName = "test_materialized_view_table";
    TableId tableId = TableId.of(DATASET, tableName);
    MaterializedViewDefinition viewDefinition =
        MaterializedViewDefinition.newBuilder(
                String.format(
                    "SELECT MAX(TimestampField) AS TimestampField,StringField, MAX(BooleanField) AS BooleanField FROM %s.%s.%s GROUP BY StringField",
                    PROJECT_ID, DATASET, TABLE_ID.getTable()))
            .build();
    TableInfo tableInfo = TableInfo.of(tableId, viewDefinition);
    Table createdTable = bigquery.create(tableInfo);
    assertNotNull(createdTable);
    assertEquals(DATASET, createdTable.getTableId().getDataset());
    assertEquals(tableName, createdTable.getTableId().getTable());
    Table remoteTable = bigquery.getTable(DATASET, tableName);
    assertNotNull(remoteTable);
    assertEquals(createdTable.getTableId(), remoteTable.getTableId());
    assertEquals(createdTable.getTableId(), remoteTable.getTableId());
    assertTrue(remoteTable.getDefinition() instanceof MaterializedViewDefinition);
    assertEquals(VIEW_SCHEMA, remoteTable.getDefinition().getSchema());
    assertTrue(remoteTable.delete());
  }

  @Test
  public void testTableIAM() {
    String tableName = "test_iam_table";
    TableId tableId = TableId.of(DATASET, tableName);
    StandardTableDefinition tableDefinition =
        StandardTableDefinition.newBuilder().setSchema(TABLE_SCHEMA).build();

    bigquery.create(TableInfo.of(tableId, tableDefinition));

    // Check we have some of the expected default permissions as we created the table.
    List<String> checkedPerms =
        ImmutableList.<String>of(
            "bigquery.tables.get", "bigquery.tables.getData", "bigquery.tables.update");
    List<String> grantedPerms = bigquery.testIamPermissions(tableId, checkedPerms);
    assertEquals(checkedPerms, grantedPerms);

    // get and modify policy
    Policy policy = bigquery.getIamPolicy(tableId);
    Policy editedPolicy =
        policy
            .toBuilder()
            .addIdentity(Role.of("roles/bigquery.dataViewer"), Identity.allUsers())
            .build();
    Policy updatedPolicy = bigquery.setIamPolicy(tableId, editedPolicy);
    // We should have a different etag, so the policies aren't strictly equal
    assertNotEquals(updatedPolicy, editedPolicy);
    // However, the bindings should be.
    assertEquals(updatedPolicy.getBindingsList(), editedPolicy.getBindingsList());
  }

  @Test
  public void testListTables() {
    String tableName = "test_list_tables";
    StandardTableDefinition tableDefinition = StandardTableDefinition.of(TABLE_SCHEMA);
    TableInfo tableInfo = TableInfo.of(TableId.of(DATASET, tableName), tableDefinition);
    Table createdTable = bigquery.create(tableInfo);
    assertNotNull(createdTable);
    Page<Table> tables = bigquery.listTables(DATASET);
    boolean found = false;
    Iterator<Table> tableIterator = tables.getValues().iterator();
    while (tableIterator.hasNext() && !found) {
      if (tableIterator.next().getTableId().equals(createdTable.getTableId())) {
        found = true;
      }
    }
    assertTrue(found);
    assertTrue(createdTable.delete());
  }

  @Test
  public void testListTablesWithPartitioning() {
    String tableName = "test_list_tables_partitioning";
    TimePartitioning timePartitioning = TimePartitioning.of(Type.DAY, EXPIRATION_MS);
    StandardTableDefinition tableDefinition =
        StandardTableDefinition.newBuilder()
            .setSchema(TABLE_SCHEMA)
            .setTimePartitioning(timePartitioning)
            .build();
    TableInfo tableInfo = TableInfo.of(TableId.of(DATASET, tableName), tableDefinition);
    Table createdPartitioningTable = bigquery.create(tableInfo);
    assertNotNull(createdPartitioningTable);
    try {
      Page<Table> tables = bigquery.listTables(DATASET);
      boolean found = false;
      Iterator<Table> tableIterator = tables.getValues().iterator();
      while (tableIterator.hasNext() && !found) {
        StandardTableDefinition standardTableDefinition = tableIterator.next().getDefinition();
        if (standardTableDefinition.getTimePartitioning() != null
            && standardTableDefinition.getTimePartitioning().getType().equals(Type.DAY)
            && standardTableDefinition
                .getTimePartitioning()
                .getExpirationMs()
                .equals(EXPIRATION_MS)) {
          found = true;
        }
      }
      assertTrue(found);
    } finally {
      createdPartitioningTable.delete();
    }
  }

  @Test
  public void testListTablesWithRangePartitioning() {
    String tableName = "test_list_tables_range_partitioning";
    StandardTableDefinition tableDefinition =
        StandardTableDefinition.newBuilder()
            .setSchema(TABLE_SCHEMA)
            .setRangePartitioning(RANGE_PARTITIONING)
            .build();
    TableInfo tableInfo = TableInfo.of(TableId.of(DATASET, tableName), tableDefinition);
    Table createdRangePartitioningTable = bigquery.create(tableInfo);
    assertNotNull(createdRangePartitioningTable);
    try {
      Page<Table> tables = bigquery.listTables(DATASET);
      boolean found = false;
      Iterator<Table> tableIterator = tables.getValues().iterator();
      while (tableIterator.hasNext() && !found) {
        StandardTableDefinition standardTableDefinition = tableIterator.next().getDefinition();
        if (standardTableDefinition.getRangePartitioning() != null) {
          assertEquals(RANGE_PARTITIONING, standardTableDefinition.getRangePartitioning());
          assertEquals(RANGE, standardTableDefinition.getRangePartitioning().getRange());
          assertEquals("IntegerField", standardTableDefinition.getRangePartitioning().getField());
          found = true;
        }
      }
      assertTrue(found);
    } finally {
      createdRangePartitioningTable.delete();
    }
  }

  @Test
  public void testListPartitions() throws InterruptedException {
    String tableName = "test_table_partitions_" + UUID.randomUUID().toString().substring(0, 8);
    Date date = Date.fromJavaUtilDate(new java.util.Date());
    String partitionDate = date.toString().replaceAll("-", "");
    TableId tableId = TableId.of(DATASET, tableName + "$" + partitionDate);
    String query =
        String.format(
            "CREATE OR REPLACE TABLE  %s.%s ( StringField STRING )"
                + " PARTITION BY DATE(_PARTITIONTIME) "
                + "OPTIONS( partition_expiration_days=1)",
            DATASET, tableName);
    Job job = bigquery.create(JobInfo.of(QueryJobConfiguration.newBuilder(query).build()));
    job.waitFor();
    assertTrue(job.isDone());
    Map<String, Object> row = new HashMap<>();
    row.put("StringField", "StringValue");
    InsertAllRequest request = InsertAllRequest.newBuilder(tableId).addRow(row).build();
    InsertAllResponse response = bigquery.insertAll(request);
    assertFalse(response.hasErrors());
    assertEquals(0, response.getInsertErrors().size());
    List<String> partitions = bigquery.listPartitions(TableId.of(DATASET, tableName));
    assertEquals(1, partitions.size());
    bigquery.delete(tableId);
  }

  @Test
  public void testUpdateTable() {
    String tableName = "test_update_table";
    StandardTableDefinition tableDefinition = StandardTableDefinition.of(TABLE_SCHEMA);
    TableInfo tableInfo =
        TableInfo.newBuilder(TableId.of(DATASET, tableName), tableDefinition)
            .setDescription("Some Description")
            .setLabels(Collections.singletonMap("a", "b"))
            .build();
    Table createdTable = bigquery.create(tableInfo);
    assertThat(createdTable.getDescription()).isEqualTo("Some Description");
    assertThat(createdTable.getLabels()).containsExactly("a", "b");

    Map<String, String> updateLabels = new HashMap<>();
    updateLabels.put("x", "y");
    updateLabels.put("a", null);
    Table updatedTable =
        bigquery.update(
            createdTable
                .toBuilder()
                .setDescription("Updated Description")
                .setLabels(updateLabels)
                .build());
    assertThat(updatedTable.getDescription()).isEqualTo("Updated Description");
    assertThat(updatedTable.getLabels()).containsExactly("x", "y");

    updatedTable = bigquery.update(updatedTable.toBuilder().setLabels(null).build());
    assertThat(updatedTable.getLabels()).isEmpty();
    assertThat(createdTable.delete()).isTrue();
  }

  @Test
  public void testUpdateTimePartitioning() {
    String tableName = "testUpdateTimePartitioning";
    TableId tableId = TableId.of(DATASET, tableName);
    StandardTableDefinition tableDefinition =
        StandardTableDefinition.newBuilder()
            .setSchema(TABLE_SCHEMA)
            .setTimePartitioning(TimePartitioning.of(Type.DAY))
            .build();

    Table table = bigquery.create(TableInfo.of(tableId, tableDefinition));
    TableDefinition definition = table.getDefinition();
    assertThat(definition).isInstanceOf(StandardTableDefinition.class);
    assertThat(((StandardTableDefinition) definition).getTimePartitioning().getExpirationMs())
        .isNull();

    table =
        table
            .toBuilder()
            .setDefinition(
                tableDefinition
                    .toBuilder()
                    .setTimePartitioning(TimePartitioning.of(Type.DAY, 42L))
                    .build())
            .build()
            .update(BigQuery.TableOption.fields(BigQuery.TableField.TIME_PARTITIONING));
    TableDefinition updatedDefinition = table.getDefinition();
    assertThat(
            ((StandardTableDefinition) updatedDefinition).getTimePartitioning().getExpirationMs())
        .isEqualTo(42L);

    table =
        table
            .toBuilder()
            .setDefinition(
                tableDefinition
                    .toBuilder()
                    .setTimePartitioning(TimePartitioning.of(Type.DAY))
                    .build())
            .build()
            .update(BigQuery.TableOption.fields(BigQuery.TableField.TIME_PARTITIONING));
    assertThat(((StandardTableDefinition) definition).getTimePartitioning().getExpirationMs())
        .isNull();

    table.delete();
  }

  @Test
  public void testUpdateTableWithSelectedFields() {
    String tableName = "test_update_with_selected_fields_table";
    StandardTableDefinition tableDefinition = StandardTableDefinition.of(TABLE_SCHEMA);
    TableInfo tableInfo = TableInfo.of(TableId.of(DATASET, tableName), tableDefinition);
    Table createdTable = bigquery.create(tableInfo);
    assertNotNull(createdTable);
    Table updatedTable =
        bigquery.update(
            tableInfo.toBuilder().setDescription("newDescr").build(),
            TableOption.fields(TableField.DESCRIPTION));
    assertTrue(updatedTable.getDefinition() instanceof StandardTableDefinition);
    assertEquals(DATASET, updatedTable.getTableId().getDataset());
    assertEquals(tableName, updatedTable.getTableId().getTable());
    assertEquals("newDescr", updatedTable.getDescription());
    assertNull(updatedTable.getDefinition().getSchema());
    assertNull(updatedTable.getLastModifiedTime());
    assertNull(updatedTable.<StandardTableDefinition>getDefinition().getNumBytes());
    assertNull(updatedTable.<StandardTableDefinition>getDefinition().getNumLongTermBytes());
    assertNull(updatedTable.<StandardTableDefinition>getDefinition().getNumRows());
    assertTrue(createdTable.delete());
  }

  @Test
  public void testUpdateNonExistingTable() {
    TableInfo tableInfo =
        TableInfo.of(
            TableId.of(DATASET, "test_update_non_existing_table"),
            StandardTableDefinition.of(SIMPLE_SCHEMA));
    try {
      bigquery.update(tableInfo);
      fail("BigQueryException was expected");
    } catch (BigQueryException e) {
      BigQueryError error = e.getError();
      assertNotNull(error);
      assertEquals("notFound", error.getReason());
      assertNotNull(error.getMessage());
    }
  }

  @Test
  public void testDeleteNonExistingTable() {
    assertFalse(bigquery.delete("test_delete_non_existing_table"));
  }

  @Test
  public void testDeleteJob() {
    String query = "SELECT 17 as foo";
    QueryJobConfiguration config = QueryJobConfiguration.of(query);
    String jobName = "jobId_" + UUID.randomUUID().toString();
    JobId jobId =
        JobId.newBuilder().setLocation("us-east1").setJob(jobName).setProject(PROJECT_ID).build();
    Job createdJob = bigquery.create(JobInfo.of(jobId, config));
    Job remoteJob = bigquery.getJob(createdJob.getJobId());
    assertEquals(createdJob.getJobId(), remoteJob.getJobId());
    assertTrue(bigquery.delete(jobId));
    assertNull(bigquery.getJob(jobId));
  }

  @Test
  public void testInsertAll() throws IOException {
    String tableName = "test_insert_all_table";
    StandardTableDefinition tableDefinition = StandardTableDefinition.of(TABLE_SCHEMA);
    TableInfo tableInfo = TableInfo.of(TableId.of(DATASET, tableName), tableDefinition);
    assertNotNull(bigquery.create(tableInfo));
    ImmutableMap.Builder<String, Object> builder1 = ImmutableMap.builder();
    builder1.put("TimestampField", "2014-08-19 07:41:35.220 -05:00");
    builder1.put("StringField", "stringValue");
    builder1.put("IntegerArrayField", ImmutableList.of(0, 1));
    builder1.put("BooleanField", false);
    builder1.put("BytesField", BYTES_BASE64);
    builder1.put(
        "RecordField",
        ImmutableMap.of(
            "TimestampField",
            "1969-07-20 20:18:04 UTC",
            "IntegerArrayField",
            ImmutableList.of(1, 0),
            "BooleanField",
            true,
            "BytesField",
            BYTES_BASE64));
    builder1.put("IntegerField", 5);
    builder1.put("FloatField", 1.2);
    builder1.put("GeographyField", "POINT(-122.350220 47.649154)");
    builder1.put("NumericField", new BigDecimal("123456789.123456789"));
    ImmutableMap.Builder<String, Object> builder2 = ImmutableMap.builder();
    builder2.put("TimestampField", "2014-08-19 07:41:35.220 -05:00");
    builder2.put("StringField", "stringValue");
    builder2.put("IntegerArrayField", ImmutableList.of(0, 1));
    builder2.put("BooleanField", false);
    builder2.put("BytesField", BYTES_BASE64);
    builder2.put(
        "RecordField",
        ImmutableMap.of(
            "TimestampField",
            "1969-07-20 20:18:04 UTC",
            "IntegerArrayField",
            ImmutableList.of(1, 0),
            "BooleanField",
            true,
            "BytesField",
            BYTES_BASE64));
    builder2.put("IntegerField", 5);
    builder2.put("FloatField", 1.2);
    builder2.put("GeographyField", "POINT(-122.350220 47.649154)");
    builder2.put("NumericField", new BigDecimal("123456789.123456789"));
    InsertAllRequest request =
        InsertAllRequest.newBuilder(tableInfo.getTableId())
            .addRow(builder1.build())
            .addRow(builder2.build())
            .build();
    InsertAllResponse response = bigquery.insertAll(request);
    assertFalse(response.hasErrors());
    assertEquals(0, response.getInsertErrors().size());
    assertTrue(bigquery.delete(TableId.of(DATASET, tableName)));
  }

  @Test
  public void testInsertAllWithSuffix() throws InterruptedException {
    String tableName = "test_insert_all_with_suffix_table";
    StandardTableDefinition tableDefinition = StandardTableDefinition.of(TABLE_SCHEMA);
    TableInfo tableInfo = TableInfo.of(TableId.of(DATASET, tableName), tableDefinition);
    assertNotNull(bigquery.create(tableInfo));
    ImmutableMap.Builder<String, Object> builder1 = ImmutableMap.builder();
    builder1.put("TimestampField", "2014-08-19 07:41:35.220 -05:00");
    builder1.put("StringField", "stringValue");
    builder1.put("IntegerArrayField", ImmutableList.of(0, 1));
    builder1.put("BooleanField", false);
    builder1.put("BytesField", BYTES_BASE64);
    builder1.put(
        "RecordField",
        ImmutableMap.of(
            "TimestampField",
            "1969-07-20 20:18:04 UTC",
            "IntegerArrayField",
            ImmutableList.of(1, 0),
            "BooleanField",
            true,
            "BytesField",
            BYTES_BASE64));
    builder1.put("IntegerField", 5);
    builder1.put("FloatField", 1.2);
    builder1.put("GeographyField", "POINT(-122.350220 47.649154)");
    builder1.put("NumericField", new BigDecimal("123456789.123456789"));
    ImmutableMap.Builder<String, Object> builder2 = ImmutableMap.builder();
    builder2.put("TimestampField", "2014-08-19 07:41:35.220 -05:00");
    builder2.put("StringField", "stringValue");
    builder2.put("IntegerArrayField", ImmutableList.of(0, 1));
    builder2.put("BooleanField", false);
    builder2.put("BytesField", BYTES_BASE64);
    builder2.put(
        "RecordField",
        ImmutableMap.of(
            "TimestampField",
            "1969-07-20 20:18:04 UTC",
            "IntegerArrayField",
            ImmutableList.of(1, 0),
            "BooleanField",
            true,
            "BytesField",
            BYTES_BASE64));
    builder2.put("IntegerField", 5);
    builder2.put("FloatField", 1.2);
    builder2.put("GeographyField", "POINT(-122.350220 47.649154)");
    builder2.put("NumericField", new BigDecimal("123456789.123456789"));
    InsertAllRequest request =
        InsertAllRequest.newBuilder(tableInfo.getTableId())
            .addRow(builder1.build())
            .addRow(builder2.build())
            .setTemplateSuffix("_suffix")
            .build();
    InsertAllResponse response = bigquery.insertAll(request);
    assertFalse(response.hasErrors());
    assertEquals(0, response.getInsertErrors().size());
    String newTableName = tableName + "_suffix";
    Table suffixTable = bigquery.getTable(DATASET, newTableName, TableOption.fields());
    // wait until the new table is created. If the table is never created the test will time-out
    while (suffixTable == null) {
      Thread.sleep(1000L);
      suffixTable = bigquery.getTable(DATASET, newTableName, TableOption.fields());
    }
    assertTrue(bigquery.delete(TableId.of(DATASET, tableName)));
    assertTrue(suffixTable.delete());
  }

  @Test
  public void testInsertAllWithErrors() {
    String tableName = "test_insert_all_with_errors_table";
    StandardTableDefinition tableDefinition = StandardTableDefinition.of(TABLE_SCHEMA);
    TableInfo tableInfo = TableInfo.of(TableId.of(DATASET, tableName), tableDefinition);
    assertNotNull(bigquery.create(tableInfo));
    ImmutableMap.Builder<String, Object> builder1 = ImmutableMap.builder();
    builder1.put("TimestampField", "2014-08-19 07:41:35.220 -05:00");
    builder1.put("StringField", "stringValue");
    builder1.put("IntegerArrayField", ImmutableList.of(0, 1));
    builder1.put("BooleanField", false);
    builder1.put("BytesField", BYTES_BASE64);
    builder1.put(
        "RecordField",
        ImmutableMap.of(
            "TimestampField",
            "1969-07-20 20:18:04 UTC",
            "IntegerArrayField",
            ImmutableList.of(1, 0),
            "BooleanField",
            true,
            "BytesField",
            BYTES_BASE64));
    builder1.put("IntegerField", 5);
    builder1.put("FloatField", 1.2);
    builder1.put("GeographyField", "POINT(-122.350220 47.649154)");
    builder1.put("NumericField", new BigDecimal("123456789.123456789"));
    ImmutableMap.Builder<String, Object> builder2 = ImmutableMap.builder();
    builder2.put("TimestampField", "invalidDate");
    builder2.put("StringField", "stringValue");
    builder2.put("IntegerArrayField", ImmutableList.of(0, 1));
    builder2.put("BooleanField", false);
    builder2.put("BytesField", BYTES_BASE64);
    builder2.put(
        "RecordField",
        ImmutableMap.of(
            "TimestampField",
            "1969-07-20 20:18:04 UTC",
            "IntegerArrayField",
            ImmutableList.of(1, 0),
            "BooleanField",
            true,
            "BytesField",
            BYTES_BASE64));
    builder2.put("IntegerField", 5);
    builder2.put("FloatField", 1.2);
    builder2.put("GeographyField", "POINT(-122.350220 47.649154)");
    builder2.put("NumericField", new BigDecimal("123456789.123456789"));
    ImmutableMap.Builder<String, Object> builder3 = ImmutableMap.builder();
    builder3.put("TimestampField", "2014-08-19 07:41:35.220 -05:00");
    builder3.put("StringField", "stringValue");
    builder3.put("IntegerArrayField", ImmutableList.of(0, 1));
    builder3.put("BooleanField", false);
    builder3.put("BytesField", BYTES_BASE64);
    InsertAllRequest request =
        InsertAllRequest.newBuilder(tableInfo.getTableId())
            .addRow(builder1.build())
            .addRow(builder2.build())
            .addRow(builder3.build())
            .setSkipInvalidRows(true)
            .build();
    InsertAllResponse response = bigquery.insertAll(request);
    assertTrue(response.hasErrors());
    assertEquals(2, response.getInsertErrors().size());
    assertNotNull(response.getErrorsFor(1L));
    assertNotNull(response.getErrorsFor(2L));
    assertTrue(bigquery.delete(TableId.of(DATASET, tableName)));
  }

  /* TODO(prasmish): replicate the entire test case for executeSelect */
  @Test
  public void testListAllTableData() {
    Page<FieldValueList> rows = bigquery.listTableData(TABLE_ID);
    int rowCount = 0;
    for (FieldValueList row : rows.getValues()) {
      FieldValue timestampCell = row.get(0);
      FieldValue stringCell = row.get(1);
      FieldValue integerArrayCell = row.get(2);
      FieldValue booleanCell = row.get(3);
      FieldValue bytesCell = row.get(4);
      FieldValue recordCell = row.get(5);
      FieldValue integerCell = row.get(6);
      FieldValue floatCell = row.get(7);
      FieldValue geographyCell = row.get(8);
      FieldValue numericCell = row.get(9);
      assertEquals(FieldValue.Attribute.PRIMITIVE, timestampCell.getAttribute());
      assertEquals(FieldValue.Attribute.PRIMITIVE, stringCell.getAttribute());
      assertEquals(FieldValue.Attribute.REPEATED, integerArrayCell.getAttribute());
      assertEquals(FieldValue.Attribute.PRIMITIVE, booleanCell.getAttribute());
      assertEquals(FieldValue.Attribute.PRIMITIVE, bytesCell.getAttribute());
      assertEquals(FieldValue.Attribute.RECORD, recordCell.getAttribute());
      assertEquals(FieldValue.Attribute.PRIMITIVE, integerCell.getAttribute());
      assertEquals(FieldValue.Attribute.PRIMITIVE, floatCell.getAttribute());
      assertEquals(FieldValue.Attribute.PRIMITIVE, geographyCell.getAttribute());
      assertEquals(FieldValue.Attribute.PRIMITIVE, numericCell.getAttribute());
      assertEquals(1408452095220000L, timestampCell.getTimestampValue());
      assertEquals("stringValue", stringCell.getStringValue());
      assertEquals(0, integerArrayCell.getRepeatedValue().get(0).getLongValue());
      assertEquals(1, integerArrayCell.getRepeatedValue().get(1).getLongValue());
      assertEquals(false, booleanCell.getBooleanValue());
      assertArrayEquals(BYTES, bytesCell.getBytesValue());
      assertEquals(-14182916000000L, recordCell.getRecordValue().get(0).getTimestampValue());
      assertTrue(recordCell.getRecordValue().get(1).isNull());
      assertEquals(1, recordCell.getRecordValue().get(2).getRepeatedValue().get(0).getLongValue());
      assertEquals(0, recordCell.getRecordValue().get(2).getRepeatedValue().get(1).getLongValue());
      assertEquals(true, recordCell.getRecordValue().get(3).getBooleanValue());
      assertEquals(3, integerCell.getLongValue());
      assertEquals(1.2, floatCell.getDoubleValue(), 0.0001);
      assertEquals("POINT(-122.35022 47.649154)", geographyCell.getStringValue());
      assertEquals(new BigDecimal("123456.789012345"), numericCell.getNumericValue());
      rowCount++;
    }
    assertEquals(2, rowCount);
  }

  @Test
  public void testListPageWithStartIndex() {
    String tableName = "midyear_population_agespecific";
    TableId tableId = TableId.of(PUBLIC_PROJECT, PUBLIC_DATASET, tableName);
    Table table = bigquery.getTable(tableId);
    long numRows = table.getNumRows().longValue();
    Page<FieldValueList> tableResult =
        bigquery.listTableData(
            tableId,
            BigQuery.TableDataListOption.startIndex(numRows - 300_000L),
            BigQuery.TableDataListOption.pageSize(600_000L));
    assertNotNull(tableResult.getNextPageToken());
    long totalRows = ((Collection<?>) tableResult.getValues()).size();
    tableResult = tableResult.getNextPage();
    totalRows = totalRows + ((Collection<?>) tableResult.getValues()).size();
    assertNull(tableResult.getNextPageToken());
    assertEquals(300_000L, totalRows);
  }

  @Test
  public void testModelLifecycle() throws InterruptedException {

    String modelName = RemoteBigQueryHelper.generateModelName();

    // Create a model using SQL.
    String sql =
        "CREATE MODEL `"
            + MODEL_DATASET
            + "."
            + modelName
            + "`"
            + "OPTIONS ( "
            + "model_type='linear_reg', "
            + "max_iteration=1, "
            + "learn_rate=0.4, "
            + "learn_rate_strategy='constant' "
            + ") AS ( "
            + "	SELECT 'a' AS f1, 2.0 AS label "
            + "UNION ALL "
            + "SELECT 'b' AS f1, 3.8 AS label "
            + ")";

    QueryJobConfiguration config = QueryJobConfiguration.newBuilder(sql).build();
    Job job = bigquery.create(JobInfo.of(JobId.of(), config));
    job.waitFor();
    assertNull(job.getStatus().getError());

    // Model is created.  Fetch.
    ModelId modelId = ModelId.of(MODEL_DATASET, modelName);
    Model model = bigquery.getModel(modelId);
    assertNotNull(model);
    assertEquals(model.getModelType(), "LINEAR_REGRESSION");
    // Compare the extended model metadata.
    assertEquals(model.getFeatureColumns().get(0).getName(), "f1");
    assertEquals(model.getLabelColumns().get(0).getName(), "predicted_label");
    assertEquals(
        model.getTrainingRuns().get(0).getTrainingOptions().getLearnRateStrategy(), "CONSTANT");

    // Mutate metadata.
    ModelInfo info = model.toBuilder().setDescription("TEST").build();
    Model afterUpdate = bigquery.update(info);
    assertEquals(afterUpdate.getDescription(), "TEST");

    // Ensure model is present in listModels.
    Page<Model> models = bigquery.listModels(MODEL_DATASET);
    Boolean found = false;
    for (Model m : models.getValues()) {
      if (m.getModelId().getModel().equals(modelName)) {
        found = true;
        break;
      }
    }
    assertTrue(found);

    // Delete the model.
    assertTrue(bigquery.delete(modelId));
  }

  @Test
  public void testEmptyListModels() {
    String datasetId = "test_empty_dataset_list_models_" + RANDOM_ID;
    assertNotNull(bigquery.create(DatasetInfo.of(datasetId)));
    Page<Model> models = bigquery.listModels(datasetId, BigQuery.ModelListOption.pageSize(100));
    assertEquals(0, Iterables.size(models.getValues()));
    assertFalse(models.hasNextPage());
    assertNull(models.getNextPageToken());
    assertTrue(bigquery.delete(datasetId));
  }

  @Test
  public void testEmptyListRoutines() {
    String datasetId = "test_empty_dataset_list_routines_" + RANDOM_ID;
    assertNotNull(bigquery.create(DatasetInfo.of(datasetId)));
    Page<Routine> routines =
        bigquery.listRoutines(datasetId, BigQuery.RoutineListOption.pageSize(100));
    assertEquals(0, Iterables.size(routines.getValues()));
    assertFalse(routines.hasNextPage());
    assertNull(routines.getNextPageToken());
    assertTrue(bigquery.delete(datasetId));
  }

  @Test
  public void testRoutineLifecycle() throws InterruptedException {
    String routineName = RemoteBigQueryHelper.generateRoutineName();
    // Create a routine using SQL.
    String sql =
        "CREATE FUNCTION `" + ROUTINE_DATASET + "." + routineName + "`" + "(x INT64) AS (x * 3)";
    QueryJobConfiguration config = QueryJobConfiguration.newBuilder(sql).build();
    Job job = bigquery.create(JobInfo.of(JobId.of(), config));
    job.waitFor();
    assertNull(job.getStatus().getError());

    // Routine is created.  Fetch.
    RoutineId routineId = RoutineId.of(ROUTINE_DATASET, routineName);
    Routine routine = bigquery.getRoutine(routineId);
    assertNotNull(routine);
    assertEquals(routine.getRoutineType(), "SCALAR_FUNCTION");

    // Mutate metadata.
    RoutineInfo newInfo =
        routine
            .toBuilder()
            .setBody("x * 4")
            .setReturnType(routine.getReturnType())
            .setArguments(routine.getArguments())
            .setRoutineType(routine.getRoutineType())
            .build();
    Routine afterUpdate = bigquery.update(newInfo);
    assertEquals(afterUpdate.getBody(), "x * 4");

    // Ensure routine is present in listRoutines.
    Page<Routine> routines = bigquery.listRoutines(ROUTINE_DATASET);
    Boolean found = false;
    for (Routine r : routines.getValues()) {
      if (r.getRoutineId().getRoutine().equals(routineName)) {
        found = true;
        break;
      }
    }
    assertTrue(found);

    // Delete the routine.
    assertTrue(bigquery.delete(routineId));
  }

  @Test
  public void testRoutineAPICreation() {
    String routineName = RemoteBigQueryHelper.generateRoutineName();
    RoutineId routineId = RoutineId.of(ROUTINE_DATASET, routineName);
    RoutineInfo routineInfo =
        RoutineInfo.newBuilder(routineId)
            .setRoutineType("SCALAR_FUNCTION")
            .setBody("x * 3")
            .setLanguage("SQL")
            .setArguments(
                ImmutableList.of(
                    RoutineArgument.newBuilder()
                        .setName("x")
                        .setDataType(StandardSQLDataType.newBuilder("INT64").build())
                        .build()))
            .build();

    Routine routine = bigquery.create(routineInfo);
    assertNotNull(routine);
    assertEquals(routine.getRoutineType(), "SCALAR_FUNCTION");
  }

  @Test
  public void testRoutineAPICreationJavascriptUDF() {
    String routineName = RemoteBigQueryHelper.generateRoutineName();
    RoutineId routineId = RoutineId.of(ROUTINE_DATASET, routineName);
    RoutineInfo routineInfo =
        RoutineInfo.newBuilder(routineId)
            .setLanguage("JAVASCRIPT")
            .setRoutineType("SCALAR_FUNCTION")
            .setDeterminismLevel("DETERMINISTIC")
            .setArguments(
                ImmutableList.of(
                    RoutineArgument.newBuilder()
                        .setName("instr")
                        .setKind("FIXED_TYPE")
                        .setDataType(StandardSQLDataType.newBuilder("STRING").build())
                        .build()))
            .setReturnType(StandardSQLDataType.newBuilder("STRING").build())
            .setBody("return instr.toUpperCase();")
            .build();

    Routine routine = bigquery.create(routineInfo);
    assertNotNull(routine);
    assertEquals(routine.getLanguage(), "JAVASCRIPT");
    assertEquals(routine.getDeterminismLevel(), "DETERMINISTIC");
    assertEquals(routine.getRoutineType(), "SCALAR_FUNCTION");
    assertEquals(routine.getReturnType(), StandardSQLDataType.newBuilder("STRING").build());
  }

  @Test
  public void testRoutineAPICreationTVF() {
    String routineName = RemoteBigQueryHelper.generateRoutineName();
    RoutineId routineId = RoutineId.of(ROUTINE_DATASET, routineName);
    List<StandardSQLField> columns =
        ImmutableList.of(
            StandardSQLField.newBuilder("x", StandardSQLDataType.newBuilder("INT64").build())
                .build());
    StandardSQLTableType returnTableType = StandardSQLTableType.newBuilder(columns).build();
    RoutineInfo routineInfo =
        RoutineInfo.newBuilder(routineId)
            .setRoutineType("TABLE_VALUED_FUNCTION")
            .setLanguage("SQL")
            .setArguments(
                ImmutableList.of(
                    RoutineArgument.newBuilder()
                        .setName("filter")
                        .setDataType(StandardSQLDataType.newBuilder("INT64").build())
                        .build()))
            .setReturnTableType(returnTableType)
            .setBody("SELECT x FROM UNNEST([1,2,3]) x WHERE x = filter")
            .build();
    Routine routine = bigquery.create(routineInfo);
    assertNotNull(routine);
    assertEquals(routine.getRoutineType(), "TABLE_VALUED_FUNCTION");
    assertEquals(routine.getReturnTableType(), returnTableType);
  }

  @Test
  public void testAuthorizeRoutine() {
    String routineName = RemoteBigQueryHelper.generateRoutineName();
    RoutineId routineId = RoutineId.of(PROJECT_ID, ROUTINE_DATASET, routineName);
    RoutineInfo routineInfo =
        RoutineInfo.newBuilder(routineId)
            .setRoutineType("SCALAR_FUNCTION")
            .setBody("x * 3")
            .setLanguage("SQL")
            .setArguments(
                ImmutableList.of(
                    RoutineArgument.newBuilder()
                        .setName("x")
                        .setDataType(StandardSQLDataType.newBuilder("INT64").build())
                        .build()))
            .build();
    Routine routine = bigquery.create(routineInfo);
    assertNotNull(routine);
    assertEquals(routine.getRoutineType(), "SCALAR_FUNCTION");
    Dataset routineDataset = bigquery.getDataset(ROUTINE_DATASET);
    List<Acl> routineAcl = new ArrayList<>(routineDataset.getAcl());
    routineAcl.add(Acl.of(new Acl.Routine(routineId)));
    routineDataset = routineDataset.toBuilder().setAcl(routineAcl).build().update();
    assertEquals(routineAcl, routineDataset.getAcl());
  }

  @Test
  public void testAuthorizeDataset() {
    String datasetName = RemoteBigQueryHelper.generateDatasetName();
    DatasetId datasetId = DatasetId.of(PROJECT_ID, datasetName);
    List<String> targetTypes = ImmutableList.of("VIEWS");
    // Specify the acl which will be shared to the authorized dataset
    List<Acl> acl =
        ImmutableList.of(
            Acl.of(new Acl.Group("projectOwners"), Acl.Role.OWNER),
            Acl.of(new Acl.IamMember("allUsers"), Acl.Role.READER));
    DatasetInfo datasetInfo =
        DatasetInfo.newBuilder(datasetId).setAcl(acl).setDescription("shared Dataset").build();
    Dataset sharedDataset = bigquery.create(datasetInfo);
    assertNotNull(sharedDataset);
    assertEquals(sharedDataset.getDescription(), "shared Dataset");
    // Get the current metadata for the dataset you want to share by calling the datasets.get method
    List<Acl> sharedDatasetAcl = new ArrayList<>(sharedDataset.getAcl());

    // Create a new dataset to be authorized
    String authorizedDatasetName = RemoteBigQueryHelper.generateDatasetName();
    DatasetId authorizedDatasetId = DatasetId.of(PROJECT_ID, authorizedDatasetName);
    DatasetInfo authorizedDatasetInfo =
        DatasetInfo.newBuilder(authorizedDatasetId)
            .setDescription("new Dataset to be authorized by the sharedDataset")
            .build();
    Dataset authorizedDataset = bigquery.create(authorizedDatasetInfo);
    assertNotNull(authorizedDataset);
    assertEquals(
        authorizedDataset.getDescription(), "new Dataset to be authorized by the sharedDataset");

    // Add the new DatasetAccessEntry object to the existing sharedDatasetAcl list
    DatasetAclEntity datasetEntity = new DatasetAclEntity(authorizedDatasetId, targetTypes);
    sharedDatasetAcl.add(Acl.of(datasetEntity));

    // Update the dataset with the added authorization
    Dataset updatedDataset = sharedDataset.toBuilder().setAcl(sharedDatasetAcl).build().update();

    // Verify that the authorized dataset has been added
    assertEquals(sharedDatasetAcl, updatedDataset.getAcl());
  }

  /* TODO(prasmish): replicate the entire test case for executeSelect */
  @Test
  public void testSingleStatementsQueryException() throws InterruptedException {
    String invalidQuery =
        String.format("INSERT %s.%s VALUES('3', 10);", DATASET, TABLE_ID.getTable());
    try {
      bigquery.create(JobInfo.of(QueryJobConfiguration.of(invalidQuery))).waitFor();
      fail("BigQueryException was expected");
    } catch (BigQueryException ex) {
      assertEquals("invalidQuery", ex.getReason());
      assertNotNull(ex.getMessage());
      BigQueryError error = ex.getError();
      assertEquals("invalidQuery", error.getReason());
      assertNotNull(error.getMessage());
    }
  }

  /* TODO(prasmish): replicate the entire test case for executeSelect */
  @Test
  public void testMultipleStatementsQueryException() throws InterruptedException {
    String invalidQuery =
        String.format(
            "INSERT %s.%s VALUES('3', 10); DELETE %s.%s where c2=3;",
            DATASET, TABLE_ID.getTable(), DATASET, TABLE_ID.getTable());
    try {
      bigquery.create(JobInfo.of(QueryJobConfiguration.of(invalidQuery))).waitFor();
      fail("BigQueryException was expected");
    } catch (BigQueryException ex) {
      assertEquals("invalidQuery", ex.getReason());
      assertNotNull(ex.getMessage());
      BigQueryError error = ex.getError();
      assertEquals("invalidQuery", error.getReason());
      assertNotNull(error.getMessage());
    }
  }

  /* TODO(prasmish): replicate the entire test case for executeSelect */
  @Test
  public void testQuery() throws InterruptedException {
    String query = "SELECT TimestampField, StringField, BooleanField FROM " + TABLE_ID.getTable();
    QueryJobConfiguration config =
        QueryJobConfiguration.newBuilder(query).setDefaultDataset(DatasetId.of(DATASET)).build();
    Job job = bigquery.create(JobInfo.of(JobId.of(), config));

    TableResult result = job.getQueryResults();
    assertEquals(QUERY_RESULT_SCHEMA, result.getSchema());
    int rowCount = 0;
    for (FieldValueList row : result.getValues()) {
      FieldValue timestampCell = row.get(0);
      assertEquals(timestampCell, row.get("TimestampField"));
      FieldValue stringCell = row.get(1);
      assertEquals(stringCell, row.get("StringField"));
      FieldValue booleanCell = row.get(2);
      assertEquals(booleanCell, row.get("BooleanField"));
      assertEquals(FieldValue.Attribute.PRIMITIVE, timestampCell.getAttribute());
      assertEquals(FieldValue.Attribute.PRIMITIVE, stringCell.getAttribute());
      assertEquals(FieldValue.Attribute.PRIMITIVE, booleanCell.getAttribute());
      assertEquals(1408452095220000L, timestampCell.getTimestampValue());
      assertEquals("stringValue", stringCell.getStringValue());
      assertEquals(false, booleanCell.getBooleanValue());
      rowCount++;
    }
    assertEquals(2, rowCount);

    Job job2 = bigquery.getJob(job.getJobId());
    JobStatistics.QueryStatistics statistics = job2.getStatistics();
    assertNotNull(statistics.getQueryPlan());
  }

  /* TODO(prasmish): replicate the entire test case for executeSelect */
  @Test
  public void testQueryTimeStamp() throws InterruptedException {
    String query = "SELECT TIMESTAMP '2022-01-24T23:54:25.095574Z'";
    Instant beforeQueryInstant = Instant.parse("2022-01-24T23:54:25.095574Z");
    long microsBeforeQuery =
        TimeUnit.SECONDS.toMicros(beforeQueryInstant.getEpochSecond())
            + TimeUnit.NANOSECONDS.toMicros(beforeQueryInstant.getNano());

    // Verify that timestamp remains the same when priority is set to INTERACTIVE
    TableResult result =
        bigquery.query(
            QueryJobConfiguration.newBuilder(query)
                .setDefaultDataset(DatasetId.of(DATASET))
                .setPriority(QueryJobConfiguration.Priority.INTERACTIVE)
                .build());
    for (FieldValueList row : result.getValues()) {
      FieldValue timeStampCell = row.get(0);
      long microsAfterQuery = timeStampCell.getTimestampValue();
      assertEquals(microsBeforeQuery, microsAfterQuery);
    }

    // Verify that timestamp remains the same without priority set to INTERACTIVE
    TableResult resultInteractive =
        bigquery.query(
            QueryJobConfiguration.newBuilder(query)
                .setDefaultDataset(DatasetId.of(DATASET))
                .build());
    for (FieldValueList row : resultInteractive.getValues()) {
      FieldValue timeStampCell = row.get(0);
      long microsAfterQuery = timeStampCell.getTimestampValue();
      assertEquals(microsBeforeQuery, microsAfterQuery);
    }
  }

  /* TODO(prasmish): replicate the entire test case for executeSelect */
  @Test
  public void testQueryCaseInsensitiveSchemaFieldByGetName() throws InterruptedException {
    String query = "SELECT TimestampField, StringField, BooleanField FROM " + TABLE_ID.getTable();
    QueryJobConfiguration config =
        QueryJobConfiguration.newBuilder(query).setDefaultDataset(DatasetId.of(DATASET)).build();
    Job job = bigquery.create(JobInfo.of(JobId.of(), config));

    TableResult result = job.getQueryResults();
    assertEquals(QUERY_RESULT_SCHEMA, result.getSchema());
    int rowCount = 0;
    for (FieldValueList row : result.getValues()) {
      FieldValue timestampCell = row.get(0);
      assertEquals(timestampCell, row.get("TimestampField"));
      assertEquals(timestampCell, row.get("timestampfield"));
      assertEquals(timestampCell, row.get("timeStampfIeld"));
      FieldValue stringCell = row.get(1);
      assertEquals(stringCell, row.get("StringField"));
      assertEquals(stringCell, row.get("stringfield"));
      assertEquals(stringCell, row.get("sTrinGfield"));
      FieldValue booleanCell = row.get(2);
      assertEquals(booleanCell, row.get("BooleanField"));
      assertEquals(booleanCell, row.get("booleanfield"));
      assertEquals(booleanCell, row.get("booLeanfielD"));
      rowCount++;
    }
    assertEquals(2, rowCount);
  }

  /* TODO(prasmish): replicate bigquery.query part of the test case for executeSelect - modify this test case */
  @Test
  public void testQueryExternalHivePartitioningOptionAutoLayout() throws InterruptedException {
    String tableName = "test_queryexternalhivepartition_autolayout_table";
    String sourceUri =
        "gs://" + CLOUD_SAMPLES_DATA + "/bigquery/hive-partitioning-samples/autolayout/*";
    String sourceUriPrefix =
        "gs://" + CLOUD_SAMPLES_DATA + "/bigquery/hive-partitioning-samples/autolayout/";
    HivePartitioningOptions hivePartitioningOptions =
        HivePartitioningOptions.newBuilder()
            .setMode("AUTO")
            .setRequirePartitionFilter(true)
            .setSourceUriPrefix(sourceUriPrefix)
            .build();
    TableId tableId = TableId.of(DATASET, tableName);
    ParquetOptions parquetOptions =
        ParquetOptions.newBuilder().setEnableListInference(true).setEnumAsString(true).build();
    ExternalTableDefinition externalTable =
        ExternalTableDefinition.newBuilder(sourceUri, FormatOptions.parquet())
            .setAutodetect(true)
            .setHivePartitioningOptions(hivePartitioningOptions)
            .setFormatOptions(parquetOptions)
            .build();
    assertNotNull(bigquery.create(TableInfo.of(tableId, externalTable)));
    String query =
        String.format(
            "SELECT COUNT(*) as ct FROM %s.%s WHERE dt=\"2020-11-15\"", DATASET, tableName);
    TableResult result = bigquery.query(QueryJobConfiguration.of(query));
    for (FieldValueList fieldValues : result.iterateAll()) {
      assertEquals(50, fieldValues.get("ct").getLongValue());
    }
    assertEquals(1, result.getTotalRows());
    assertTrue(bigquery.delete(tableId));
  }

  /* TODO(prasmish): replicate bigquery.query part of the test case for executeSelect - modify this test case */
  @Test
  public void testQueryExternalHivePartitioningOptionCustomLayout() throws InterruptedException {
    String tableName = "test_queryexternalhivepartition_customlayout_table";
    String sourceUri =
        "gs://" + CLOUD_SAMPLES_DATA + "/bigquery/hive-partitioning-samples/customlayout/*";
    String sourceUriPrefix =
        "gs://"
            + CLOUD_SAMPLES_DATA
            + "/bigquery/hive-partitioning-samples/customlayout/{pkey:STRING}/";
    ParquetOptions parquetOptions =
        ParquetOptions.newBuilder().setEnableListInference(true).setEnumAsString(true).build();
    HivePartitioningOptions hivePartitioningOptions =
        HivePartitioningOptions.newBuilder()
            .setMode("CUSTOM")
            .setRequirePartitionFilter(true)
            .setSourceUriPrefix(sourceUriPrefix)
            .build();
    TableId tableId = TableId.of(DATASET, tableName);
    ExternalTableDefinition externalTable =
        ExternalTableDefinition.newBuilder(sourceUri, FormatOptions.parquet())
            .setAutodetect(true)
            .setHivePartitioningOptions(hivePartitioningOptions)
            .setFormatOptions(parquetOptions)
            .build();
    assertNotNull(bigquery.create(TableInfo.of(tableId, externalTable)));
    String query =
        String.format("SELECT COUNT(*) as ct FROM %s.%s WHERE pkey=\"foo\"", DATASET, tableName);
    TableResult result = bigquery.query(QueryJobConfiguration.of(query));
    for (FieldValueList fieldValues : result.iterateAll()) {
      assertEquals(50, fieldValues.get("ct").getLongValue());
    }
    assertEquals(1, result.getTotalRows());
    assertTrue(bigquery.delete(tableId));
  }

  @Test
  public void testConnectionImplDryRun() throws SQLException {
    String query =
        String.format(
            "select StringField,  BigNumericField, BooleanField, BytesField, IntegerField, TimestampField, FloatField, NumericField, TimeField, DateField,  DateTimeField , GeographyField, RecordField.BytesField, RecordField.BooleanField, IntegerArrayField from %s where StringField = ? order by TimestampField",
            TABLE_ID_FASTQUERY_BQ_RESULTSET.getTable());
    ConnectionSettings connectionSettings =
        ConnectionSettings.newBuilder().setDefaultDataset(DatasetId.of(DATASET)).build();
    Connection connection = bigquery.createConnection(connectionSettings);
    BigQueryDryRunResult bigQueryDryRunResultSet = connection.dryRun(query);
    assertNotNull(bigQueryDryRunResultSet.getSchema());
    assertEquals(
        BQ_RESULTSET_EXPECTED_SCHEMA, bigQueryDryRunResultSet.getSchema()); // match the schema
    List<Parameter> queryParameters = bigQueryDryRunResultSet.getQueryParameters();
    assertEquals(StandardSQLTypeName.STRING, queryParameters.get(0).getValue().getType());
  }

  @Test
  // This test case test the order of the records, making sure that the result is not jumbled up due
  // to the multithreaded BigQueryResult implementation
  public void testBQResultSetMultiThreadedOrder() throws SQLException {
    String query =
        "SELECT date FROM "
            + TABLE_ID_LARGE.getTable()
            + " where date is not null order by date asc limit 300000";
    ConnectionSettings connectionSettings =
        ConnectionSettings.newBuilder()
            .setDefaultDataset(DatasetId.of(DATASET))
            .setNumBufferedRows(10000L) // page size
            .build();
    Connection connection = bigquery.createConnection(connectionSettings);
    BigQueryResult bigQueryResult = connection.executeSelect(query);
    ResultSet rs = bigQueryResult.getResultSet();
    int cnt = 0;
    assertTrue(rs.next());
    ++cnt;
    java.sql.Date lastDate = rs.getDate(0);
    while (rs.next()) {
      assertNotNull(rs.getDate(0));
      assertTrue(rs.getDate(0).getTime() >= lastDate.getTime()); // sorted order is maintained
      lastDate = rs.getDate(0);
      ++cnt;
    }
    assertEquals(300000, cnt); // total 300000 rows should be read
  }

  @Test
  public void testBQResultSetPaginationSlowQuery() throws SQLException {
    String query =
        "SELECT date, county, state_name, confirmed_cases, deaths FROM "
            + TABLE_ID_LARGE.getTable()
            + " where date is not null and county is not null and state_name is not null order by date limit 300000";
    ConnectionSettings connectionSettings =
        ConnectionSettings.newBuilder()
            .setDefaultDataset(DatasetId.of(DATASET))
            .setNumBufferedRows(10000L) // page size
            .setJobTimeoutMs(
                15000L) // So that ConnectionImpl.isFastQuerySupported returns false, and the slow
            // query route gets executed
            .build();
    Connection connection = bigquery.createConnection(connectionSettings);
    BigQueryResult bigQueryResult = connection.executeSelect(query);
    ResultSet rs = bigQueryResult.getResultSet();
    int cnt = 0;
    while (rs.next()) { // pagination starts after approx 120,000 records
      assertNotNull(rs.getDate(0));
      assertNotNull(rs.getString(1));
      assertNotNull(rs.getString(2));
      assertTrue(rs.getInt(3) >= 0);
      assertTrue(rs.getInt(4) >= 0);
      ++cnt;
    }
    assertEquals(300000, cnt); // total 300000 rows should be read
  }

  @Test
  public void testExecuteSelectSinglePageTableRow() throws SQLException {
    String query =
        "select StringField,  BigNumericField, BooleanField, BytesField, IntegerField, TimestampField, FloatField, "
            + "NumericField, TimeField, DateField,  DateTimeField , GeographyField, RecordField.BytesField, RecordField.BooleanField, IntegerArrayField from "
            + TABLE_ID_FASTQUERY_BQ_RESULTSET.getTable()
            + " order by TimestampField";
    ConnectionSettings connectionSettings =
        ConnectionSettings.newBuilder().setDefaultDataset(DatasetId.of(DATASET)).build();
    Connection connection = bigquery.createConnection(connectionSettings);
    BigQueryResult bigQueryResult = connection.executeSelect(query);
    ResultSet rs = bigQueryResult.getResultSet();
    Schema sc = bigQueryResult.getSchema();

    assertEquals(BQ_RESULTSET_EXPECTED_SCHEMA, sc); // match the schema
    assertEquals(2, bigQueryResult.getTotalRows()); // Expecting 2 rows

    assertTrue(rs.next()); // first row
    // checking for the null or 0 column values
    assertNull(rs.getString("StringField"));
    assertTrue(rs.getDouble("BigNumericField") == 0.0d);
    assertFalse(rs.getBoolean("BooleanField"));
    assertNull(rs.getBytes("BytesField"));
    assertEquals(rs.getInt("IntegerField"), 0);
    assertNull(rs.getTimestamp("TimestampField"));
    assertNull(rs.getDate("DateField"));
    assertTrue(rs.getDouble("FloatField") == 0.0d);
    assertTrue(rs.getDouble("NumericField") == 0.0d);
    assertNull(rs.getTime("TimeField"));
    assertNull(rs.getString("DateTimeField"));
    assertNull(rs.getString("GeographyField"));
    assertNull(rs.getBytes("BytesField_1"));
    assertFalse(rs.getBoolean("BooleanField_1"));

    assertTrue(rs.next()); // second row
    // second row is non null, comparing the values
    assertEquals("StringValue1", rs.getString("StringField"));
    assertTrue(rs.getDouble("BigNumericField") == 0.3333333333333333d);
    assertFalse(rs.getBoolean("BooleanField"));
    assertNotNull(rs.getBytes("BytesField"));
    assertEquals(1, rs.getInt("IntegerField"));
    assertEquals(1534680695123L, rs.getTimestamp("TimestampField").getTime());
    assertEquals(java.sql.Date.valueOf("2018-08-19"), rs.getDate("DateField"));
    assertTrue(rs.getDouble("FloatField") == 10.1d);
    assertTrue(rs.getDouble("NumericField") == 100.0d);
    assertEquals(Time.valueOf(LocalTime.of(12, 11, 35, 123456)), rs.getTime("TimeField"));
    assertEquals("2018-08-19T12:11:35.123456", rs.getString("DateTimeField"));
    assertEquals("POINT(-122.35022 47.649154)", rs.getString("GeographyField"));
    assertNotNull(rs.getBytes("BytesField_1"));
    assertTrue(rs.getBoolean("BooleanField_1"));
    assertTrue(
        rs.getObject("IntegerArrayField") instanceof com.google.cloud.bigquery.FieldValueList);
    FieldValueList integerArrayFieldValue =
        (com.google.cloud.bigquery.FieldValueList) rs.getObject("IntegerArrayField");
    assertEquals(4, integerArrayFieldValue.size()); // Array has 4 elements
    assertEquals(3, (integerArrayFieldValue.get(2).getNumericValue()).intValue());

    assertFalse(rs.next()); // no 3rd row in the table
  }

  @Test
  public void testConnectionClose() throws SQLException {
    String query =
        "SELECT date, county, state_name, confirmed_cases, deaths FROM "
            + TABLE_ID_LARGE.getTable()
            + " where date is not null and county is not null and state_name is not null order by date limit 300000";
    ConnectionSettings connectionSettings =
        ConnectionSettings.newBuilder()
            .setDefaultDataset(DatasetId.of(DATASET))
            .setNumBufferedRows(10000L) // page size
            .build();
    Connection connection = bigquery.createConnection(connectionSettings);
    BigQueryResult bigQueryResult = connection.executeSelect(query);
    ResultSet rs = bigQueryResult.getResultSet();
    int cnt = 0;
    while (rs.next()) {
      ++cnt;
      if (cnt > 57000) { // breaking at 57K, query reads 300K
        assertTrue(connection.close()); // we should be able to cancel the connection
      }
    }
    assertTrue(
        cnt < 60000); // Few extra records are still read (generally ~10) even after canceling, as
    // the backgrounds threads are still active while the interrupt occurs and the
    // buffer and pageCache are cleared
  }

  @Test
  public void testBQResultSetPagination() throws SQLException {
    String query =
        "SELECT date, county, state_name, confirmed_cases, deaths FROM "
            + TABLE_ID_LARGE.getTable()
            + " where date is not null and county is not null and state_name is not null order by date limit 300000";
    ConnectionSettings connectionSettings =
        ConnectionSettings.newBuilder()
            .setDefaultDataset(DatasetId.of(DATASET))
            .setNumBufferedRows(10000L) // page size
            .build();
    Connection connection = bigquery.createConnection(connectionSettings);
    BigQueryResult bigQueryResult = connection.executeSelect(query);
    ResultSet rs = bigQueryResult.getResultSet();
    int cnt = 0;
    while (rs.next()) { // pagination starts after approx 120,000 records
      assertNotNull(rs.getDate(0));
      assertNotNull(rs.getString(1));
      assertNotNull(rs.getString(2));
      assertTrue(rs.getInt(3) >= 0);
      assertTrue(rs.getInt(4) >= 0);
      ++cnt;
    }
    assertEquals(300000, cnt); // total 300000 rows should be read
  }

  @Test
  public void testExecuteSelectSinglePageTableRowColInd() throws SQLException {
    String query =
        "select StringField,  BigNumericField, BooleanField, BytesField, IntegerField, TimestampField, FloatField, "
            + "NumericField, TimeField, DateField,  DateTimeField , GeographyField, RecordField.BytesField, RecordField.BooleanField, IntegerArrayField from "
            + TABLE_ID_FASTQUERY_BQ_RESULTSET.getTable()
            + " order by TimestampField";
    /*
    Column Index mapping for ref:
    StringField,  0    BigNumericField, 1    BooleanField,  2   BytesField,  3    IntegerField, 4   TimestampField, 5   FloatField, " 6
    NumericField, 7    TimeField, 8     DateField,  9    DateTimeField , 10   GeographyField, 11    RecordField.BytesField, 12     RecordField.BooleanField, 13   IntegerArrayField 14
         */
    ConnectionSettings connectionSettings =
        ConnectionSettings.newBuilder().setDefaultDataset(DatasetId.of(DATASET)).build();
    Connection connection = bigquery.createConnection(connectionSettings);
    BigQueryResult bigQueryResult = connection.executeSelect(query);
    ResultSet rs = bigQueryResult.getResultSet();
    Schema sc = bigQueryResult.getSchema();

    assertEquals(BQ_RESULTSET_EXPECTED_SCHEMA, sc); // match the schema
    assertEquals(2, bigQueryResult.getTotalRows()); // Expecting 2 rows
    while (rs.next()) {
      assertEquals(rs.getString(0), rs.getString("StringField"));
      assertTrue(rs.getDouble(1) == rs.getDouble("BigNumericField"));
      assertEquals(rs.getBoolean(2), rs.getBoolean("BooleanField"));
      if (rs.getBytes(3) == null) { // both overloads should be null
        assertEquals(rs.getBytes(3), rs.getBytes("BytesField"));
      } else { // value in String representation should be the same
        assertEquals(
            new String(rs.getBytes(3), StandardCharsets.UTF_8),
            new String(rs.getBytes("BytesField"), StandardCharsets.UTF_8));
      }
      assertEquals(rs.getInt(4), rs.getInt("IntegerField"));
      assertEquals(rs.getTimestamp(5), rs.getTimestamp("TimestampField"));
      assertEquals(rs.getDate(9), rs.getDate("DateField"));
      assertTrue(rs.getDouble("FloatField") == rs.getDouble(6));
      assertTrue(rs.getDouble("NumericField") == rs.getDouble(7));
      assertEquals(rs.getTime(8), rs.getTime("TimeField"));
      assertEquals(rs.getString(10), rs.getString("DateTimeField"));
      assertEquals(rs.getString(11), rs.getString("GeographyField"));
      if (rs.getBytes(12) == null) { // both overloads should be null
        assertEquals(rs.getBytes(12), rs.getBytes("BytesField_1"));
      } else { // value in String representation should be the same
        assertEquals(
            new String(rs.getBytes(12), StandardCharsets.UTF_8),
            new String(rs.getBytes("BytesField_1"), StandardCharsets.UTF_8));
      }
      assertEquals(rs.getBoolean(13), rs.getBoolean("BooleanField_1"));
      assertTrue(
          rs.getObject("IntegerArrayField") instanceof com.google.cloud.bigquery.FieldValueList);
      FieldValueList integerArrayFieldValue =
          (com.google.cloud.bigquery.FieldValueList) rs.getObject("IntegerArrayField");
      assertTrue(rs.getObject(14) instanceof com.google.cloud.bigquery.FieldValueList);
      FieldValueList integerArrayFieldValueColInd =
          (com.google.cloud.bigquery.FieldValueList) rs.getObject(14);
      assertEquals(
          integerArrayFieldValue.size(),
          integerArrayFieldValueColInd.size()); // Array has 4 elements
      if (integerArrayFieldValue.size() == 4) { // as we are picking the third index
        assertEquals(
            (integerArrayFieldValue.get(2).getNumericValue()).intValue(),
            (integerArrayFieldValueColInd.get(2).getNumericValue()).intValue());
      }
    }
  }

  @Test
  public void testExecuteSelectStruct() throws SQLException {
    String query = "select (STRUCT(\"Vancouver\" as city, 5 as years)) as address";
    ConnectionSettings connectionSettings =
        ConnectionSettings.newBuilder().setDefaultDataset(DatasetId.of(DATASET)).build();
    Connection connection = bigquery.createConnection(connectionSettings);
    BigQueryResult bigQueryResult = connection.executeSelect(query);
    assertEquals(1, bigQueryResult.getTotalRows());

    Schema schema = bigQueryResult.getSchema();
    assertEquals("address", schema.getFields().get(0).getName());
    assertEquals(Field.Mode.NULLABLE, schema.getFields().get(0).getMode());
    // Backend is currently returning LegacySQLTypeName. Tracking bug: b/202977620
    assertEquals(LegacySQLTypeName.RECORD, schema.getFields().get(0).getType());
    assertEquals("city", schema.getFields().get(0).getSubFields().get(0).getName());
    assertEquals(
        LegacySQLTypeName.STRING, schema.getFields().get(0).getSubFields().get(0).getType());
    assertEquals(Field.Mode.NULLABLE, schema.getFields().get(0).getSubFields().get(0).getMode());
    assertEquals("years", schema.getFields().get(0).getSubFields().get(1).getName());
    assertEquals(
        LegacySQLTypeName.INTEGER, schema.getFields().get(0).getSubFields().get(1).getType());
    assertEquals(Field.Mode.NULLABLE, schema.getFields().get(0).getSubFields().get(1).getMode());

    ResultSet rs = bigQueryResult.getResultSet();
    assertTrue(rs.next());
    FieldValueList addressFieldValue =
        (com.google.cloud.bigquery.FieldValueList) rs.getObject("address");
    assertEquals(rs.getObject("address"), rs.getObject(0));
    assertEquals("Vancouver", addressFieldValue.get(0).getStringValue());
    assertEquals(5, addressFieldValue.get(1).getLongValue());
    assertFalse(rs.next()); // only 1 row of data
  }

  @Test
  public void testExecuteSelectStructSubField() throws SQLException {
    String query =
        "select address.city from (select (STRUCT(\"Vancouver\" as city, 5 as years)) as address)";
    ConnectionSettings connectionSettings =
        ConnectionSettings.newBuilder().setDefaultDataset(DatasetId.of(DATASET)).build();
    Connection connection = bigquery.createConnection(connectionSettings);
    BigQueryResult bigQueryResult = connection.executeSelect(query);
    assertEquals(1, bigQueryResult.getTotalRows());

    Schema schema = bigQueryResult.getSchema();
    assertEquals("city", schema.getFields().get(0).getName());
    assertEquals(Field.Mode.NULLABLE, schema.getFields().get(0).getMode());
    // Backend is currently returning LegacySQLTypeName. Tracking bug: b/202977620
    assertEquals(LegacySQLTypeName.STRING, schema.getFields().get(0).getType());
    assertNull(
        schema.getFields().get(0).getSubFields()); // this is a String field without any subfields

    ResultSet rs = bigQueryResult.getResultSet();
    assertTrue(rs.next());
    String cityFieldValue = rs.getString("city");
    assertEquals(rs.getString("city"), rs.getObject(0));
    assertEquals("Vancouver", cityFieldValue);
    assertFalse(rs.next()); // only 1 row of data
  }

  @Test
  public void testExecuteSelectArray() throws SQLException {
    String query = "SELECT [1,2,3]";
    ConnectionSettings connectionSettings =
        ConnectionSettings.newBuilder().setDefaultDataset(DatasetId.of(DATASET)).build();
    Connection connection = bigquery.createConnection(connectionSettings);
    BigQueryResult bigQueryResult = connection.executeSelect(query);
    assertEquals(1, bigQueryResult.getTotalRows());

    Schema schema = bigQueryResult.getSchema();
    assertEquals("f0_", schema.getFields().get(0).getName());
    assertEquals(Field.Mode.REPEATED, schema.getFields().get(0).getMode());
    assertEquals(LegacySQLTypeName.INTEGER, schema.getFields().get(0).getType());
    assertNull(schema.getFields().get(0).getSubFields()); // no subfields for Integers

    ResultSet rs = bigQueryResult.getResultSet();
    assertTrue(rs.next());
    FieldValueList arrayFieldValue = (com.google.cloud.bigquery.FieldValueList) rs.getObject(0);
    assertEquals(1, arrayFieldValue.get(0).getLongValue());
    assertEquals(2, arrayFieldValue.get(1).getLongValue());
    assertEquals(3, arrayFieldValue.get(2).getLongValue());
  }

  @Test
  public void testExecuteSelectArrayOfStruct() throws SQLException {
    String query =
        "SELECT [STRUCT(\"Vancouver\" as city, 5 as years), STRUCT(\"Boston\" as city, 10 as years)]";
    ConnectionSettings connectionSettings =
        ConnectionSettings.newBuilder().setDefaultDataset(DatasetId.of(DATASET)).build();
    Connection connection = bigquery.createConnection(connectionSettings);
    BigQueryResult bigQueryResult = connection.executeSelect(query);
    assertEquals(1, bigQueryResult.getTotalRows());

    Schema schema = bigQueryResult.getSchema();
    assertEquals("f0_", schema.getFields().get(0).getName());
    assertEquals(Field.Mode.REPEATED, schema.getFields().get(0).getMode());
    // Backend is currently returning LegacySQLTypeName. Tracking bug: b/202977620
    // Verify the field metadata of the two subfields of the struct
    assertEquals(LegacySQLTypeName.RECORD, schema.getFields().get(0).getType());
    assertEquals("city", schema.getFields().get(0).getSubFields().get(0).getName());
    assertEquals(
        LegacySQLTypeName.STRING, schema.getFields().get(0).getSubFields().get(0).getType());
    assertEquals(Field.Mode.NULLABLE, schema.getFields().get(0).getSubFields().get(0).getMode());
    assertEquals("years", schema.getFields().get(0).getSubFields().get(1).getName());
    assertEquals(
        LegacySQLTypeName.INTEGER, schema.getFields().get(0).getSubFields().get(1).getType());
    assertEquals(Field.Mode.NULLABLE, schema.getFields().get(0).getSubFields().get(1).getMode());

    ResultSet rs = bigQueryResult.getResultSet();
    assertTrue(rs.next());
    FieldValueList arrayOfStructFieldValue =
        (com.google.cloud.bigquery.FieldValueList) rs.getObject(0);
    // Verify the values of the two structs in the array
    assertEquals(Attribute.RECORD, arrayOfStructFieldValue.get(0).getAttribute());
    assertEquals(
        "Vancouver", arrayOfStructFieldValue.get(0).getRecordValue().get(0).getStringValue());
    assertEquals(5, arrayOfStructFieldValue.get(0).getRecordValue().get(1).getLongValue());
    assertEquals(Attribute.RECORD, arrayOfStructFieldValue.get(1).getAttribute());
    assertEquals("Boston", arrayOfStructFieldValue.get(1).getRecordValue().get(0).getStringValue());
    assertEquals(10, arrayOfStructFieldValue.get(1).getRecordValue().get(1).getLongValue());
  }

  /* TODO(prasmish): replicate the entire test case for executeSelect */
  @Test
  public void testFastQueryMultipleRuns() throws InterruptedException {
    String query =
        "SELECT TimestampField, StringField, BooleanField FROM " + TABLE_ID_FASTQUERY.getTable();
    QueryJobConfiguration config =
        QueryJobConfiguration.newBuilder(query).setDefaultDataset(DatasetId.of(DATASET)).build();
    TableResult result = bigquery.query(config);
    assertEquals(QUERY_RESULT_SCHEMA, result.getSchema());
    assertEquals(2, result.getTotalRows());
    assertNull(result.getNextPage());
    assertNull(result.getNextPageToken());
    assertFalse(result.hasNextPage());

    // running the same QueryJobConfiguration with the same query again
    TableResult result1Duplicate = bigquery.query(config);
    assertEquals(QUERY_RESULT_SCHEMA, result1Duplicate.getSchema());
    assertEquals(2, result.getTotalRows());
    assertNull(result1Duplicate.getNextPage());
    assertNull(result1Duplicate.getNextPageToken());
    assertFalse(result1Duplicate.hasNextPage());

    // running a new QueryJobConfiguration with the same query
    QueryJobConfiguration config2 =
        QueryJobConfiguration.newBuilder(query).setDefaultDataset(DatasetId.of(DATASET)).build();
    TableResult result2 = bigquery.query(config2);
    assertEquals(QUERY_RESULT_SCHEMA, result2.getSchema());
    assertEquals(2, result2.getTotalRows());
    assertNull(result2.getNextPage());
    assertNull(result2.getNextPageToken());
    assertFalse(result2.hasNextPage());
  }

  /* TODO(prasmish): replicate the entire test case for executeSelect */
  @Test
  public void testFastQuerySinglePageDuplicateRequestIds() throws InterruptedException {
    String query =
        "SELECT TimestampField, StringField, BooleanField FROM " + TABLE_ID_FASTQUERY.getTable();
    QueryJobConfiguration config =
        QueryJobConfiguration.newBuilder(query).setDefaultDataset(DatasetId.of(DATASET)).build();
    TableResult result = bigquery.query(config);
    assertEquals(QUERY_RESULT_SCHEMA, result.getSchema());
    assertEquals(2, result.getTotalRows());
    assertNull(result.getNextPage());
    assertNull(result.getNextPageToken());
    assertFalse(result.hasNextPage());

    TableResult result1 = bigquery.query(config);
    assertEquals(QUERY_RESULT_SCHEMA, result1.getSchema());
    assertEquals(2, result1.getTotalRows());
    assertNull(result1.getNextPage());
    assertNull(result1.getNextPageToken());
    assertFalse(result1.hasNextPage());

    config.toBuilder().setQuery(query).build();
    TableResult result2 = bigquery.query(config);
    assertEquals(QUERY_RESULT_SCHEMA, result2.getSchema());
    assertEquals(2, result2.getTotalRows());
    assertNull(result2.getNextPage());
    assertNull(result2.getNextPageToken());
    assertFalse(result2.hasNextPage());
  }

  /* TODO(prasmish): replicate the entire test case for executeSelect */
  @Test
  public void testFastSQLQuery() throws InterruptedException {
    String query =
        "SELECT TimestampField, StringField, BooleanField FROM " + TABLE_ID_FASTQUERY.getTable();
    QueryJobConfiguration config =
        QueryJobConfiguration.newBuilder(query).setDefaultDataset(DatasetId.of(DATASET)).build();
    TableResult result = bigquery.query(config);
    assertEquals(QUERY_RESULT_SCHEMA, result.getSchema());
    assertEquals(2, result.getTotalRows());
    assertNull(result.getNextPage());
    assertNull(result.getNextPageToken());
    assertFalse(result.hasNextPage());
    // Verify correctness of table content
    for (FieldValueList row : result.getValues()) {
      FieldValue timestampCell = row.get(0);
      assertEquals(timestampCell, row.get("TimestampField"));
      FieldValue stringCell = row.get(1);
      assertEquals(stringCell, row.get("StringField"));
      FieldValue booleanCell = row.get(2);
      assertEquals(booleanCell, row.get("BooleanField"));
      assertEquals(FieldValue.Attribute.PRIMITIVE, timestampCell.getAttribute());
      assertEquals(FieldValue.Attribute.PRIMITIVE, stringCell.getAttribute());
      assertEquals(FieldValue.Attribute.PRIMITIVE, booleanCell.getAttribute());
      assertEquals(1408452095220000L, timestampCell.getTimestampValue());
      assertEquals("stringValue", stringCell.getStringValue());
      assertEquals(false, booleanCell.getBooleanValue());
    }
  }

  /* TODO(prasmish): replicate the entire test case for executeSelect */
  @Test
  public void testFastSQLQueryMultiPage() throws InterruptedException {
    String query =
        "SELECT date, county, state_name, county_fips_code, confirmed_cases, deaths FROM "
            + TABLE_ID_LARGE.getTable();
    QueryJobConfiguration config =
        QueryJobConfiguration.newBuilder(query).setDefaultDataset(DatasetId.of(DATASET)).build();
    TableResult result = bigquery.query(config);
    assertEquals(LARGE_TABLE_SCHEMA, result.getSchema());
    assertEquals(313348, result.getTotalRows());
    assertNotNull(result.getNextPage());
    assertNotNull(result.getNextPageToken());
    assertTrue(result.hasNextPage());

    TableResult result1 = bigquery.query(config);
    assertEquals(LARGE_TABLE_SCHEMA, result.getSchema());
    assertEquals(313348, result.getTotalRows());
    assertNotNull(result1.getNextPage());
    assertNotNull(result1.getNextPageToken());
    assertTrue(result1.hasNextPage());

    config.toBuilder().setQuery(query).build();
    TableResult result2 = bigquery.query(config);
    assertEquals(LARGE_TABLE_SCHEMA, result2.getSchema());
    assertEquals(313348, result2.getTotalRows());
    assertNotNull(result2.getNextPage());
    assertNotNull(result2.getNextPageToken());
    assertTrue(result2.hasNextPage());
  }

  @Test
  public void testFastDMLQuery() throws InterruptedException {
    String tableName = TABLE_ID_FASTQUERY.getTable();
    String dmlQuery =
        String.format("UPDATE %s.%s SET StringField = 'hello' WHERE TRUE", DATASET, tableName);
    QueryJobConfiguration dmlConfig = QueryJobConfiguration.newBuilder(dmlQuery).build();
    TableResult result = bigquery.query(dmlConfig);
    assertEquals(TABLE_SCHEMA, result.getSchema());
    assertEquals(2, result.getTotalRows());
    // Verify correctness of table content
    String sqlQuery = String.format("SELECT * FROM %s.%s", DATASET, tableName);
    QueryJobConfiguration sqlConfig = QueryJobConfiguration.newBuilder(sqlQuery).build();
    TableResult resultAfterDML = bigquery.query(sqlConfig);
    for (FieldValueList row : resultAfterDML.getValues()) {
      FieldValue timestampCell = row.get(0);
      assertEquals(timestampCell, row.get("TimestampField"));
      FieldValue stringCell = row.get(1);
      assertEquals(stringCell, row.get("StringField"));
      FieldValue booleanCell = row.get(3);
      assertEquals(booleanCell, row.get("BooleanField"));
      assertEquals(FieldValue.Attribute.PRIMITIVE, timestampCell.getAttribute());
      assertEquals(FieldValue.Attribute.PRIMITIVE, stringCell.getAttribute());
      assertEquals(FieldValue.Attribute.PRIMITIVE, booleanCell.getAttribute());
      assertEquals(1408452095220000L, timestampCell.getTimestampValue());
      assertEquals("hello", stringCell.getStringValue());
      assertEquals(false, booleanCell.getBooleanValue());
    }
  }

  @Test
  public void testFastDDLQuery() throws InterruptedException {
    String tableName = "test_table_fast_query_ddl";
    String tableNameFastQuery = TABLE_ID_DDL.getTable();
    String ddlQuery =
        String.format(
            "CREATE OR REPLACE TABLE %s ("
                + "TimestampField TIMESTAMP OPTIONS(description='TimestampDescription'), "
                + "StringField STRING OPTIONS(description='StringDescription'), "
                + "BooleanField BOOLEAN OPTIONS(description='BooleanDescription') "
                + ") AS SELECT * FROM %s",
            tableName, tableNameFastQuery);
    QueryJobConfiguration ddlConfig =
        QueryJobConfiguration.newBuilder(ddlQuery).setDefaultDataset(DatasetId.of(DATASET)).build();
    TableResult result = bigquery.query(ddlConfig);
    assertEquals(DDL_TABLE_SCHEMA, result.getSchema());
    assertEquals(0, result.getTotalRows());
    // Verify correctness of table content
    String sqlQuery = String.format("SELECT * FROM %s.%s", DATASET, tableName);
    QueryJobConfiguration sqlConfig = QueryJobConfiguration.newBuilder(sqlQuery).build();
    TableResult resultAfterDDL = bigquery.query(sqlConfig);
    for (FieldValueList row : resultAfterDDL.getValues()) {
      FieldValue timestampCell = row.get(0);
      assertEquals(timestampCell, row.get("TimestampField"));
      FieldValue stringCell = row.get(1);
      assertEquals(stringCell, row.get("StringField"));
      FieldValue booleanCell = row.get(2);
      assertEquals(booleanCell, row.get("BooleanField"));
      assertEquals(FieldValue.Attribute.PRIMITIVE, timestampCell.getAttribute());
      assertEquals(FieldValue.Attribute.PRIMITIVE, stringCell.getAttribute());
      assertEquals(FieldValue.Attribute.PRIMITIVE, booleanCell.getAttribute());
      assertEquals(1408452095220000L, timestampCell.getTimestampValue());
      assertEquals("stringValue", stringCell.getStringValue());
      assertEquals(false, booleanCell.getBooleanValue());
    }
  }

  @Test
  public void testFastQuerySlowDDL() throws InterruptedException {
    String tableName =
        "test_table_fast_query_ddl_slow_" + UUID.randomUUID().toString().substring(0, 8);
    // This query take more than 10s to run and should fall back on the old query path
    String slowDdlQuery =
        String.format(
            "CREATE OR REPLACE TABLE %s AS SELECT unique_key, agency, complaint_type, descriptor, street_name, city, landmark FROM `bigquery-public-data.new_york.311_service_requests`",
            tableName);
    QueryJobConfiguration ddlConfig =
        QueryJobConfiguration.newBuilder(slowDdlQuery)
            .setDefaultDataset(DatasetId.of(DATASET))
            .build();
    TableResult result = bigquery.query(ddlConfig);
    assertEquals(0, result.getTotalRows());
    assertNotNull(result.getSchema());
    // Verify correctness of table content
    String sqlQuery = String.format("SELECT * FROM %s.%s", DATASET, tableName);
    QueryJobConfiguration sqlConfig = QueryJobConfiguration.newBuilder(sqlQuery).build();
    TableResult resultAfterDDL = bigquery.query(sqlConfig);
    for (FieldValueList row : resultAfterDDL.getValues()) {
      FieldValue unique_key = row.get(0);
      assertEquals(unique_key, row.get("unique_key"));
      FieldValue agency = row.get(1);
      assertEquals(agency, row.get("agency"));
      FieldValue complaint_type = row.get(2);
      assertEquals(complaint_type, row.get("complaint_type"));
    }
  }

  /* TODO(prasmish): replicate the entire test case for executeSelect */
  @Test
  public void testFastQueryHTTPException() throws InterruptedException {
    String queryInvalid =
        "CREATE OR REPLACE SELECT * FROM UPDATE TABLE SET " + TABLE_ID_FASTQUERY.getTable();
    QueryJobConfiguration configInvalidQuery =
        QueryJobConfiguration.newBuilder(queryInvalid)
            .setDefaultDataset(DatasetId.of(DATASET))
            .build();
    try {
      bigquery.query(configInvalidQuery);
      fail("\"BigQueryException was expected\"");
    } catch (BigQueryException e) {
      BigQueryError error = e.getError();
      assertNotNull(error.getMessage());
      assertEquals("invalidQuery", error.getReason());
    }

    String queryMissingTable =
        "SELECT * FROM " + TableId.of(DATASET, "non_existing_table").getTable();
    QueryJobConfiguration configMissingTable =
        QueryJobConfiguration.newBuilder(queryMissingTable)
            .setDefaultDataset(DatasetId.of(DATASET))
            .build();
    try {
      bigquery.query(configMissingTable);
      fail("\"BigQueryException was expected\"");
    } catch (BigQueryException e) {
      BigQueryError error = e.getError();
      assertNotNull(error.getMessage());
      assertEquals("notFound", error.getReason());
    }
  }

  @Test
  public void testQuerySessionSupport() throws InterruptedException {
    String query = "CREATE TEMPORARY TABLE temptable AS SELECT 17 as foo";
    QueryJobConfiguration queryJobConfiguration =
        QueryJobConfiguration.newBuilder(query)
            .setDefaultDataset(DatasetId.of(DATASET))
            .setCreateSession(true)
            .build();
    Job remoteJob = bigquery.create(JobInfo.of(queryJobConfiguration));
    remoteJob = remoteJob.waitFor();
    assertNull(remoteJob.getStatus().getError());

    Job queryJob = bigquery.getJob(remoteJob.getJobId());
    JobStatistics.QueryStatistics statistics = queryJob.getStatistics();
    String sessionId = statistics.getSessionInfo().getSessionId();
    assertNotNull(sessionId);

    String queryTempTable = "SELECT * FROM temptable";
    ConnectionProperty connectionProperty =
        ConnectionProperty.newBuilder().setKey("session_id").setValue(sessionId).build();
    QueryJobConfiguration queryJobConfigurationWithSession =
        QueryJobConfiguration.newBuilder(queryTempTable)
            .setDefaultDataset(DatasetId.of(DATASET))
            .setConnectionProperties(ImmutableList.of(connectionProperty))
            .build();
    Job remoteJobWithSession = bigquery.create(JobInfo.of(queryJobConfigurationWithSession));
    remoteJobWithSession = remoteJobWithSession.waitFor();
    assertNull(remoteJobWithSession.getStatus().getError());
    Job queryJobWithSession = bigquery.getJob(remoteJobWithSession.getJobId());
    JobStatistics.QueryStatistics statisticsWithSession = queryJobWithSession.getStatistics();
    assertEquals(sessionId, statisticsWithSession.getSessionInfo().getSessionId());
  }

  @Test
  // TODO: update this testcase when executeUpdate is implemented
  public void testExecuteSelectSessionSupport() throws BigQuerySQLException {
    String query = "SELECT 17 as foo";
    ConnectionSettings connectionSettings =
        ConnectionSettings.newBuilder()
            .setDefaultDataset(DatasetId.of(DATASET))
            .setCreateSession(true)
            .build();
    Connection connection = bigquery.createConnection(connectionSettings);
    BigQueryResult bigQueryResult = connection.executeSelect(query);
    String sessionId = bigQueryResult.getBigQueryResultStats().getSessionInfo().getSessionId();
    assertNotNull(sessionId);
  }

  @Test
  public void testDmlStatistics() throws InterruptedException {
    String tableName = TABLE_ID_FASTQUERY.getTable();
    // Run a DML statement to UPDATE 2 rows of data
    String dmlQuery =
        String.format("UPDATE %s.%s SET StringField = 'hello' WHERE TRUE", DATASET, tableName);
    QueryJobConfiguration dmlConfig = QueryJobConfiguration.newBuilder(dmlQuery).build();
    Job remoteJob = bigquery.create(JobInfo.of(dmlConfig));
    remoteJob = remoteJob.waitFor();
    assertNull(remoteJob.getStatus().getError());

    TableResult result = remoteJob.getQueryResults();
    assertEquals(TABLE_SCHEMA, result.getSchema());

    Job queryJob = bigquery.getJob(remoteJob.getJobId());
    JobStatistics.QueryStatistics statistics = queryJob.getStatistics();
    assertEquals(2L, statistics.getNumDmlAffectedRows().longValue());
    assertEquals(2L, statistics.getDmlStats().getUpdatedRowCount().longValue());
  }

  /* TODO(prasmish): replicate the entire test case for executeSelect */
  @Test
  public void testTransactionInfo() throws InterruptedException {
    String tableName = TABLE_ID_FASTQUERY.getTable();
    String transaction =
        String.format(
            "BEGIN TRANSACTION;\n"
                + "  UPDATE %s.%s SET StringField = 'hello' WHERE TRUE;\n"
                + "  COMMIT TRANSACTION;\n",
            DATASET, tableName);
    QueryJobConfiguration config = QueryJobConfiguration.of(transaction);
    Job remoteJob = bigquery.create(JobInfo.of(config));
    JobInfo parentJobInfo = remoteJob.waitFor();
    String parentJobId = parentJobInfo.getJobId().getJob();
    Page<Job> childJobs = bigquery.listJobs(JobListOption.parentJobId(parentJobId));
    for (Job job : childJobs.iterateAll()) {
      // only those child jobs inside the transaction would have transactionInfo populated
      TransactionInfo transactionInfo = job.getStatistics().getTransactionInfo();
      assertNotNull(transactionInfo.getTransactionId());
    }
  }

  /* TODO(prasmish): replicate the entire test case for executeSelect */
  @Test
  public void testScriptStatistics() throws InterruptedException {
    String script =
        "-- Declare a variable to hold names as an array.\n"
            + "DECLARE top_names ARRAY<STRING>;\n"
            + "-- Build an array of the top 100 names from the year 2017.\n"
            + "SET top_names = (\n"
            + "  SELECT ARRAY_AGG(name ORDER BY number DESC LIMIT 100)\n"
            + "  FROM `bigquery-public-data`.usa_names.usa_1910_current\n"
            + "  WHERE year = 2017\n"
            + ");\n"
            + "-- Which names appear as words in Shakespeare's plays?\n"
            + "SELECT\n"
            + "  name AS shakespeare_name\n"
            + "FROM UNNEST(top_names) AS name\n"
            + "WHERE name IN (\n"
            + "  SELECT word\n"
            + "  FROM `bigquery-public-data`.samples.shakespeare\n"
            + ");";
    QueryJobConfiguration config = QueryJobConfiguration.of(script);
    Job remoteJob = bigquery.create(JobInfo.of(config));
    JobInfo info = remoteJob.waitFor();
    JobStatistics jobStatistics = info.getStatistics();
    String parentJobId = info.getJobId().getJob();
    assertEquals(2, jobStatistics.getNumChildJobs().longValue());
    Page<Job> page = bigquery.listJobs(JobListOption.parentJobId(parentJobId));
    for (Job job : page.iterateAll()) {
      JobStatistics.ScriptStatistics scriptStatistics = job.getStatistics().getScriptStatistics();
      if (scriptStatistics != null) {
        if (scriptStatistics.getEvaluationKind().equals("STATEMENT")) {
          assertEquals("STATEMENT", scriptStatistics.getEvaluationKind());
          for (JobStatistics.ScriptStatistics.ScriptStackFrame stackFrame :
              scriptStatistics.getStackFrames()) {
            assertEquals(2, stackFrame.getEndColumn().intValue());
            assertEquals(16, stackFrame.getEndLine().intValue());
            assertEquals(1, stackFrame.getStartColumn().intValue());
            assertEquals(10, stackFrame.getStartLine().intValue());
          }

        } else {
          assertEquals("EXPRESSION", scriptStatistics.getEvaluationKind());
          for (JobStatistics.ScriptStatistics.ScriptStackFrame stackFrame :
              scriptStatistics.getStackFrames()) {
            assertEquals(2, stackFrame.getEndColumn().intValue());
            assertEquals(8, stackFrame.getEndLine().intValue());
            assertEquals(17, stackFrame.getStartColumn().intValue());
            assertEquals(4, stackFrame.getStartLine().intValue());
          }
        }
      }
    }
  }

  @Test
  public void testQueryParameterModeWithDryRun() {
    String query =
        "SELECT TimestampField, StringField, BooleanField, BigNumericField, BigNumericField1, BigNumericField2, BigNumericField3, BigNumericField4 FROM "
            + TABLE_ID.getTable()
            + " WHERE StringField = ?"
            + " AND TimestampField > ?"
            + " AND IntegerField IN UNNEST(?)"
            + " AND IntegerField < ?"
            + " AND FloatField > ?"
            + " AND NumericField < ?"
            + " AND BigNumericField = ?";

    QueryJobConfiguration queryConfig =
        QueryJobConfiguration.newBuilder(query)
            .setDefaultDataset(DatasetId.of(DATASET))
            .setParameterMode("POSITIONAL")
            .setUseLegacySql(false)
            .setDryRun(true)
            .build();

    Job job = bigquery.create(JobInfo.of(queryConfig));
    JobStatistics.QueryStatistics statistics = job.getStatistics();

    assertNotNull(statistics.getTotalBytesProcessed());
  }

  @Test
  public void testPositionalQueryParameters() throws InterruptedException {
    String query =
        "SELECT TimestampField, StringField, BooleanField, BigNumericField, BigNumericField1, BigNumericField2, BigNumericField3, BigNumericField4 FROM "
            + TABLE_ID.getTable()
            + " WHERE StringField = ?"
            + " AND TimestampField > ?"
            + " AND IntegerField IN UNNEST(?)"
            + " AND IntegerField < ?"
            + " AND FloatField > ?"
            + " AND NumericField < ?"
            + " AND BigNumericField = ?";
    QueryParameterValue stringParameter = QueryParameterValue.string("stringValue");
    QueryParameterValue timestampParameter =
        QueryParameterValue.timestamp("2014-01-01 07:00:00.000000+00:00");
    QueryParameterValue intArrayParameter =
        QueryParameterValue.array(new Integer[] {3, 4}, Integer.class);
    QueryParameterValue int64Parameter = QueryParameterValue.int64(5);
    QueryParameterValue float64Parameter = QueryParameterValue.float64(0.5);
    QueryParameterValue numericParameter =
        QueryParameterValue.numeric(new BigDecimal("234567890.123456"));
    QueryParameterValue bigNumericParameter =
        QueryParameterValue.bigNumeric(new BigDecimal("0.33333333333333333333333333333333333333"));
    QueryParameterValue bigNumericParameter1 =
        QueryParameterValue.bigNumeric(new BigDecimal("1e-38"));
    QueryParameterValue bigNumericParameter2 =
        QueryParameterValue.bigNumeric(new BigDecimal("-1e38"));
    QueryParameterValue bigNumericParameter3 =
        QueryParameterValue.bigNumeric(
            new BigDecimal(
                "578960446186580977117854925043439539266.34992332820282019728792003956564819967"));
    QueryParameterValue bigNumericParameter4 =
        QueryParameterValue.bigNumeric(
            new BigDecimal(
                "-578960446186580977117854925043439539266.34992332820282019728792003956564819968"));
    QueryJobConfiguration config =
        QueryJobConfiguration.newBuilder(query)
            .setDefaultDataset(DatasetId.of(DATASET))
            .setUseLegacySql(false)
            .addPositionalParameter(stringParameter)
            .addPositionalParameter(timestampParameter)
            .addPositionalParameter(intArrayParameter)
            .addPositionalParameter(int64Parameter)
            .addPositionalParameter(float64Parameter)
            .addPositionalParameter(numericParameter)
            .addPositionalParameter(bigNumericParameter)
            .addPositionalParameter(bigNumericParameter1)
            .addPositionalParameter(bigNumericParameter2)
            .addPositionalParameter(bigNumericParameter3)
            .addPositionalParameter(bigNumericParameter4)
            .build();
    TableResult result = bigquery.query(config);
    assertEquals(QUERY_RESULT_SCHEMA_BIGNUMERIC, result.getSchema());
    assertEquals(2, Iterables.size(result.getValues()));
    for (FieldValueList values : result.iterateAll()) {
      assertEquals("1.40845209522E9", values.get(0).getValue());
      assertEquals("stringValue", values.get(1).getValue());
      assertEquals(false, values.get(2).getBooleanValue());
      assertEquals("0.33333333333333333333333333333333333333", values.get(3).getValue());
      assertEquals("0.00000000000000000000000000000000000001", values.get(4).getValue());
      assertEquals("-100000000000000000000000000000000000000", values.get(5).getValue());
      assertEquals(
          "578960446186580977117854925043439539266.34992332820282019728792003956564819967",
          values.get(6).getValue());
      assertEquals(
          "-578960446186580977117854925043439539266.34992332820282019728792003956564819968",
          values.get(7).getValue());
    }
  }

  /* TODO(prasmish): expand below test case with all the fields shown in the above test case */
  @Test
  public void testExecuteSelectWithPositionalQueryParameters() throws BigQuerySQLException {
    String query =
        "SELECT TimestampField, StringField FROM "
            + TABLE_ID.getTable()
            + " WHERE StringField = ?"
            + " AND TimestampField > ?";
    QueryParameterValue stringParameter = QueryParameterValue.string("stringValue");
    QueryParameterValue timestampParameter =
        QueryParameterValue.timestamp("2014-01-01 07:00:00.000000+00:00");
    Parameter stringParam = Parameter.newBuilder().setValue(stringParameter).build();
    Parameter timeStampParam = Parameter.newBuilder().setValue(timestampParameter).build();

    ConnectionSettings connectionSettings =
        ConnectionSettings.newBuilder().setDefaultDataset(DatasetId.of(DATASET)).build();
    Connection connection = bigquery.createConnection(connectionSettings);
    List<Parameter> parameters = ImmutableList.of(stringParam, timeStampParam);
<<<<<<< HEAD
    BigQueryResultSet rs = connection.executeSelect(query, parameters);
=======
    BigQueryResult rs = connection.executeSelect(query, parameters);
>>>>>>> 6c2a9f98
    assertEquals(2, rs.getTotalRows());
  }

  @Test
  public void testNamedQueryParameters() throws InterruptedException {
    String query =
        "SELECT TimestampField, StringField, BooleanField FROM "
            + TABLE_ID.getTable()
            + " WHERE StringField = @stringParam"
            + " AND IntegerField IN UNNEST(@integerList)";
    QueryParameterValue stringParameter = QueryParameterValue.string("stringValue");
    QueryParameterValue intArrayParameter =
        QueryParameterValue.array(new Integer[] {3, 4}, Integer.class);
    QueryJobConfiguration config =
        QueryJobConfiguration.newBuilder(query)
            .setDefaultDataset(DatasetId.of(DATASET))
            .setUseLegacySql(false)
            .addNamedParameter("stringParam", stringParameter)
            .addNamedParameter("integerList", intArrayParameter)
            .build();
    TableResult result = bigquery.query(config);
    assertEquals(QUERY_RESULT_SCHEMA, result.getSchema());
    assertEquals(2, Iterables.size(result.getValues()));
  }

  @Test
  public void testExecuteSelectWithNamedQueryParameters() throws BigQuerySQLException {
    String query =
        "SELECT TimestampField, StringField, BooleanField FROM "
            + TABLE_ID.getTable()
            + " WHERE StringField = @stringParam"
            + " AND IntegerField IN UNNEST(@integerList)";
    QueryParameterValue stringParameter = QueryParameterValue.string("stringValue");
    QueryParameterValue intArrayParameter =
        QueryParameterValue.array(new Integer[] {3, 4}, Integer.class);
    Parameter stringParam =
        Parameter.newBuilder().setName("stringParam").setValue(stringParameter).build();
    Parameter intArrayParam =
        Parameter.newBuilder().setName("integerList").setValue(intArrayParameter).build();

    ConnectionSettings connectionSettings =
        ConnectionSettings.newBuilder().setDefaultDataset(DatasetId.of(DATASET)).build();
    Connection connection = bigquery.createConnection(connectionSettings);
    List<Parameter> parameters = ImmutableList.of(stringParam, intArrayParam);
<<<<<<< HEAD
    BigQueryResultSet rs = connection.executeSelect(query, parameters);
=======
    BigQueryResult rs = connection.executeSelect(query, parameters);
>>>>>>> 6c2a9f98
    assertEquals(2, rs.getTotalRows());
  }

  /* TODO(prasmish): replicate relevant parts of the test case for executeSelect */
  @Test
  public void testStructNamedQueryParameters() throws InterruptedException {
    QueryParameterValue booleanValue = QueryParameterValue.bool(true);
    QueryParameterValue stringValue = QueryParameterValue.string("test-stringField");
    QueryParameterValue integerValue = QueryParameterValue.int64(10);
    Map<String, QueryParameterValue> struct = new HashMap<>();
    struct.put("booleanField", booleanValue);
    struct.put("integerField", integerValue);
    struct.put("stringField", stringValue);
    QueryParameterValue recordValue = QueryParameterValue.struct(struct);
    String query = "SELECT STRUCT(@recordField) AS record";
    QueryJobConfiguration config =
        QueryJobConfiguration.newBuilder(query)
            .setDefaultDataset(DATASET)
            .setUseLegacySql(false)
            .addNamedParameter("recordField", recordValue)
            .build();
    TableResult result = bigquery.query(config);
    assertEquals(1, Iterables.size(result.getValues()));
    for (FieldValueList values : result.iterateAll()) {
      for (FieldValue value : values) {
        for (FieldValue record : value.getRecordValue()) {
          assertsFieldValue(record);
        }
      }
    }
  }

  @Test
  public void testStructQuery() throws InterruptedException {
    // query into a table
    String query = String.format("SELECT RecordField FROM %s.%s", DATASET, TABLE_ID.getTable());
    QueryJobConfiguration config =
        QueryJobConfiguration.newBuilder(query)
            .setDefaultDataset(DATASET)
            .setUseLegacySql(false)
            .build();
    TableResult result = bigquery.query(config);
    assertEquals(2, Iterables.size(result.getValues()));
    for (FieldValueList values : result.iterateAll()) {
      for (FieldValue value : values) {
        assertEquals(null, value.getRecordValue().get("StringField").getValue());
        assertEquals(true, value.getRecordValue().get("BooleanField").getBooleanValue());
      }
    }
  }

  private static void assertsFieldValue(FieldValue record) {
    assertEquals(FieldValue.Attribute.RECORD, record.getAttribute());
    assertEquals(true, record.getRecordValue().get("booleanField").getBooleanValue());
    assertEquals(10, record.getRecordValue().get("integerField").getLongValue());
    assertEquals("test-stringField", record.getRecordValue().get("stringField").getStringValue());
  }

  /* TODO(prasmish): replicate relevant parts of the test case for executeSelect */
  @Test
  public void testNestedStructNamedQueryParameters() throws InterruptedException {
    QueryParameterValue booleanValue = QueryParameterValue.bool(true);
    QueryParameterValue stringValue = QueryParameterValue.string("test-stringField");
    QueryParameterValue integerValue = QueryParameterValue.int64(10);
    Map<String, QueryParameterValue> struct = new HashMap<>();
    struct.put("booleanField", booleanValue);
    struct.put("integerField", integerValue);
    struct.put("stringField", stringValue);
    QueryParameterValue recordValue = QueryParameterValue.struct(struct);
    Map<String, QueryParameterValue> structValue = new HashMap<>();
    structValue.put("bool", booleanValue);
    structValue.put("int", integerValue);
    structValue.put("string", stringValue);
    structValue.put("struct", recordValue);
    QueryParameterValue nestedRecordField = QueryParameterValue.struct(structValue);
    String query = "SELECT STRUCT(@nestedRecordField) AS record";
    QueryJobConfiguration config =
        QueryJobConfiguration.newBuilder(query)
            .setDefaultDataset(DATASET)
            .setUseLegacySql(false)
            .addNamedParameter("nestedRecordField", nestedRecordField)
            .build();
    TableResult result = bigquery.query(config);
    assertEquals(1, Iterables.size(result.getValues()));
    for (FieldValueList values : result.iterateAll()) {
      for (FieldValue value : values) {
        assertEquals(FieldValue.Attribute.RECORD, value.getAttribute());
        for (FieldValue record : value.getRecordValue()) {
          assertEquals(
              true, record.getRecordValue().get(0).getRecordValue().get(0).getBooleanValue());
          assertEquals(10, record.getRecordValue().get(0).getRecordValue().get(1).getLongValue());
          assertEquals(
              "test-stringField",
              record.getRecordValue().get(0).getRecordValue().get(2).getStringValue());
          assertEquals(true, record.getRecordValue().get(1).getBooleanValue());
          assertEquals("test-stringField", record.getRecordValue().get(2).getStringValue());
          assertEquals(10, record.getRecordValue().get(3).getLongValue());
        }
      }
    }
  }

  /* TODO(prasmish): replicate relevant parts of the test case for executeSelect */
  @Test
  public void testBytesParameter() throws Exception {
    String query = "SELECT BYTE_LENGTH(@p) AS length";
    QueryParameterValue bytesParameter = QueryParameterValue.bytes(new byte[] {1, 3});
    QueryJobConfiguration config =
        QueryJobConfiguration.newBuilder(query)
            .setDefaultDataset(DatasetId.of(DATASET))
            .setUseLegacySql(false)
            .addNamedParameter("p", bytesParameter)
            .build();
    TableResult result = bigquery.query(config);
    int rowCount = 0;
    for (FieldValueList row : result.getValues()) {
      rowCount++;
      assertEquals(2, row.get(0).getLongValue());
      assertEquals(2, row.get("length").getLongValue());
    }
    assertEquals(1, rowCount);
  }

  @Test
  public void testListJobs() {
    Page<Job> jobs = bigquery.listJobs();
    for (Job job : jobs.getValues()) {
      assertNotNull(job.getJobId());
      assertNotNull(job.getStatistics());
      assertNotNull(job.getStatus());
      assertNotNull(job.getUserEmail());
      assertNotNull(job.getGeneratedId());
    }
  }

  @Test
  public void testListJobsWithSelectedFields() {
    Page<Job> jobs = bigquery.listJobs(JobListOption.fields(JobField.USER_EMAIL));
    for (Job job : jobs.getValues()) {
      assertNotNull(job.getJobId());
      assertNotNull(job.getStatus());
      assertNotNull(job.getUserEmail());
      assertNull(job.getStatistics());
      assertNull(job.getGeneratedId());
    }
  }

  @Test
  public void testListJobsWithCreationBounding() {
    long currentMillis = currentTimeMillis();
    long lowerBound = currentMillis - 3600 * 1000;
    long upperBound = currentMillis;
    Page<Job> jobs =
        bigquery.listJobs(
            JobListOption.minCreationTime(lowerBound), JobListOption.maxCreationTime(upperBound));
    long foundMin = upperBound;
    long foundMax = lowerBound;
    long jobCount = 0;
    for (Job job : jobs.getValues()) {
      jobCount++;
      foundMin = Math.min(job.getStatistics().getCreationTime(), foundMin);
      foundMax = Math.max(job.getStatistics().getCreationTime(), foundMax);
    }
    assertTrue(
        "Found min job time " + foundMin + " earlier than " + lowerBound, foundMin >= lowerBound);
    assertTrue(
        "Found max job time " + foundMax + " later than " + upperBound, foundMax <= upperBound);
    assertTrue("no jobs listed", jobCount > 0);
  }

  @Test
  public void testCreateAndGetJob() throws InterruptedException, TimeoutException {
    String sourceTableName = "test_create_and_get_job_source_table";
    String destinationTableName = "test_create_and_get_job_destination_table";
    TableId sourceTable = TableId.of(DATASET, sourceTableName);
    StandardTableDefinition tableDefinition = StandardTableDefinition.of(TABLE_SCHEMA);
    TableInfo tableInfo = TableInfo.of(sourceTable, tableDefinition);
    Table createdTable = bigquery.create(tableInfo);
    assertNotNull(createdTable);
    assertEquals(DATASET, createdTable.getTableId().getDataset());
    assertEquals(sourceTableName, createdTable.getTableId().getTable());
    TableId destinationTable = TableId.of(DATASET, destinationTableName);
    CopyJobConfiguration copyJobConfiguration =
        CopyJobConfiguration.of(destinationTable, sourceTable);
    Job createdJob = bigquery.create(JobInfo.of(copyJobConfiguration));
    Job remoteJob = bigquery.getJob(createdJob.getJobId());
    assertEquals(createdJob.getJobId(), remoteJob.getJobId());
    CopyJobConfiguration createdConfiguration = createdJob.getConfiguration();
    CopyJobConfiguration remoteConfiguration = remoteJob.getConfiguration();
    assertEquals(createdConfiguration.getSourceTables(), remoteConfiguration.getSourceTables());
    assertEquals(
        createdConfiguration.getDestinationTable(), remoteConfiguration.getDestinationTable());
    assertEquals(
        createdConfiguration.getCreateDisposition(), remoteConfiguration.getCreateDisposition());
    assertEquals(
        createdConfiguration.getWriteDisposition(), remoteConfiguration.getWriteDisposition());
    assertNotNull(remoteJob.getEtag());
    assertNotNull(remoteJob.getStatistics());
    assertNotNull(remoteJob.getStatus());
    assertEquals(createdJob.getSelfLink(), remoteJob.getSelfLink());
    assertEquals(createdJob.getUserEmail(), remoteJob.getUserEmail());
    assertTrue(createdTable.delete());

    Job completedJob = remoteJob.waitFor(RetryOption.totalTimeout(Duration.ofMinutes(1)));

    assertNotNull(completedJob);
    assertNull(completedJob.getStatus().getError());
    assertTrue(bigquery.delete(destinationTable));
  }

  @Test
  public void testCreateAndGetJobWithSelectedFields()
      throws InterruptedException, TimeoutException {
    String sourceTableName = "test_create_and_get_job_with_selected_fields_source_table";
    String destinationTableName = "test_create_and_get_job_with_selected_fields_destination_table";
    TableId sourceTable = TableId.of(DATASET, sourceTableName);
    StandardTableDefinition tableDefinition = StandardTableDefinition.of(TABLE_SCHEMA);
    TableInfo tableInfo = TableInfo.of(sourceTable, tableDefinition);
    Table createdTable = bigquery.create(tableInfo);
    assertNotNull(createdTable);
    assertEquals(DATASET, createdTable.getTableId().getDataset());
    assertEquals(sourceTableName, createdTable.getTableId().getTable());
    TableId destinationTable = TableId.of(DATASET, destinationTableName);
    CopyJobConfiguration configuration = CopyJobConfiguration.of(destinationTable, sourceTable);
    Job createdJob = bigquery.create(JobInfo.of(configuration), JobOption.fields(JobField.ETAG));
    CopyJobConfiguration createdConfiguration = createdJob.getConfiguration();
    assertNotNull(createdJob.getJobId());
    assertNotNull(createdConfiguration.getSourceTables());
    assertNotNull(createdConfiguration.getDestinationTable());
    assertNotNull(createdJob.getEtag());
    assertNull(createdJob.getStatistics());
    assertNull(createdJob.getStatus());
    assertNull(createdJob.getSelfLink());
    assertNull(createdJob.getUserEmail());
    Job remoteJob = bigquery.getJob(createdJob.getJobId(), JobOption.fields(JobField.ETAG));
    CopyJobConfiguration remoteConfiguration = remoteJob.getConfiguration();
    assertEquals(createdJob.getJobId(), remoteJob.getJobId());
    assertEquals(createdConfiguration.getSourceTables(), remoteConfiguration.getSourceTables());
    assertEquals(
        createdConfiguration.getDestinationTable(), remoteConfiguration.getDestinationTable());
    assertEquals(
        createdConfiguration.getCreateDisposition(), remoteConfiguration.getCreateDisposition());
    assertEquals(
        createdConfiguration.getWriteDisposition(), remoteConfiguration.getWriteDisposition());
    assertNotNull(remoteJob.getEtag());
    assertNull(remoteJob.getStatistics());
    assertNull(remoteJob.getStatus());
    assertNull(remoteJob.getSelfLink());
    assertNull(remoteJob.getUserEmail());
    assertTrue(createdTable.delete());

    Job completedJob =
        remoteJob.waitFor(
            RetryOption.initialRetryDelay(Duration.ofSeconds(1)),
            RetryOption.totalTimeout(Duration.ofMinutes(1)));
    assertNotNull(completedJob);
    assertNull(completedJob.getStatus().getError());
    assertTrue(bigquery.delete(destinationTable));
  }

  @Test
  public void testCopyJob() throws InterruptedException, TimeoutException {
    String sourceTableName = "test_copy_job_source_table";
    String destinationTableName = "test_copy_job_destination_table";
    TableId sourceTable = TableId.of(DATASET, sourceTableName);
    StandardTableDefinition tableDefinition = StandardTableDefinition.of(TABLE_SCHEMA);
    TableInfo tableInfo = TableInfo.of(sourceTable, tableDefinition);
    Table createdTable = bigquery.create(tableInfo);
    assertNotNull(createdTable);
    assertEquals(DATASET, createdTable.getTableId().getDataset());
    assertEquals(sourceTableName, createdTable.getTableId().getTable());
    TableId destinationTable = TableId.of(DATASET, destinationTableName);
    CopyJobConfiguration configuration = CopyJobConfiguration.of(destinationTable, sourceTable);
    Job remoteJob = bigquery.create(JobInfo.of(configuration));
    remoteJob = remoteJob.waitFor();
    assertNull(remoteJob.getStatus().getError());
    Table remoteTable = bigquery.getTable(DATASET, destinationTableName);
    assertNotNull(remoteTable);
    assertEquals(destinationTable.getDataset(), remoteTable.getTableId().getDataset());
    assertEquals(destinationTableName, remoteTable.getTableId().getTable());
    assertEquals(TABLE_SCHEMA, remoteTable.getDefinition().getSchema());
    assertTrue(createdTable.delete());
    assertTrue(remoteTable.delete());
  }

  @Test
  public void testSnapshotTableCopyJob() throws InterruptedException {
    String sourceTableName = "test_copy_job_base_table";
    String ddlTableName = TABLE_ID_DDL.getTable();
    // this creates a snapshot table at specified snapshotTime
    String snapshotTableName = String.format("test_snapshot_table");
    // Create source table with some data in it
    String ddlQuery =
        String.format(
            "CREATE OR REPLACE TABLE %s ("
                + "TimestampField TIMESTAMP OPTIONS(description='TimestampDescription'), "
                + "StringField STRING OPTIONS(description='StringDescription'), "
                + "BooleanField BOOLEAN OPTIONS(description='BooleanDescription') "
                + ") AS SELECT * FROM %s",
            sourceTableName, ddlTableName);
    QueryJobConfiguration ddlConfig =
        QueryJobConfiguration.newBuilder(ddlQuery).setDefaultDataset(DatasetId.of(DATASET)).build();
    TableId sourceTableId = TableId.of(DATASET, sourceTableName);
    TableResult result = bigquery.query(ddlConfig);
    assertEquals(DDL_TABLE_SCHEMA, result.getSchema());
    Table remoteTable = bigquery.getTable(DATASET, sourceTableName);
    assertNotNull(remoteTable);

    // Create snapshot table using source table as the base table
    TableId snapshotTableId = TableId.of(DATASET, snapshotTableName);
    CopyJobConfiguration snapshotConfiguration =
        CopyJobConfiguration.newBuilder(snapshotTableId, sourceTableId)
            .setOperationType("SNAPSHOT")
            .build();
    Job createdJob = bigquery.create(JobInfo.of(snapshotConfiguration));
    CopyJobConfiguration createdConfiguration = createdJob.getConfiguration();
    assertNotNull(createdConfiguration.getSourceTables());
    assertNotNull(createdConfiguration.getOperationType());
    assertNotNull(createdConfiguration.getDestinationTable());
    Job completedJob = createdJob.waitFor();
    assertNull(completedJob.getStatus().getError());
    Table snapshotTable = bigquery.getTable(DATASET, snapshotTableName);
    assertNotNull(snapshotTable);
    assertEquals(snapshotTableId.getDataset(), snapshotTable.getTableId().getDataset());
    assertEquals(snapshotTableName, snapshotTable.getTableId().getTable());
    assertTrue(snapshotTable.getDefinition() instanceof SnapshotTableDefinition);
    assertEquals(DDL_TABLE_SCHEMA, snapshotTable.getDefinition().getSchema());
    assertNotNull(((SnapshotTableDefinition) snapshotTable.getDefinition()).getSnapshotTime());
    assertEquals(
        sourceTableName,
        ((SnapshotTableDefinition) snapshotTable.getDefinition()).getBaseTableId().getTable());

    // Restore base table to a new table
    String restoredTableName = "test_restore_table";
    TableId restoredTableId = TableId.of(DATASET, restoredTableName);
    CopyJobConfiguration restoreConfiguration =
        CopyJobConfiguration.newBuilder(restoredTableId, snapshotTableId)
            .setOperationType("RESTORE")
            .build();
    Job createdRestoreJob = bigquery.create(JobInfo.of(restoreConfiguration));
    CopyJobConfiguration createdRestoreConfiguration = createdRestoreJob.getConfiguration();
    assertEquals(
        restoreConfiguration.getOperationType(), createdRestoreConfiguration.getOperationType());
    assertEquals(
        restoreConfiguration.getDestinationTable().getTable(),
        createdRestoreConfiguration.getDestinationTable().getTable());
    Job completedRestoreJob = createdRestoreJob.waitFor();
    assertNull(completedRestoreJob.getStatus().getError());
    Table restoredTable = bigquery.getTable(DATASET, restoredTableName);
    assertNotNull(restoredTable);
    assertEquals(restoredTableId.getDataset(), restoredTable.getTableId().getDataset());
    assertEquals(restoredTableName, restoredTable.getTableId().getTable());
    assertEquals(DDL_TABLE_SCHEMA, restoredTable.getDefinition().getSchema());
    assertEquals(snapshotTable.getNumBytes(), restoredTable.getNumBytes());
    assertEquals(snapshotTable.getNumRows(), restoredTable.getNumRows());

    // Clean up
    assertTrue(remoteTable.delete());
    assertTrue(restoredTable.delete());
    assertTrue(snapshotTable.delete());
  }

  @Test
  public void testCopyJobWithLabels() throws InterruptedException {
    String sourceTableName = "test_copy_job_source_table_label";
    String destinationTableName = "test_copy_job_destination_table_label";
    Map<String, String> labels = ImmutableMap.of("test_job_name", "test_copy_job");
    TableId sourceTable = TableId.of(DATASET, sourceTableName);
    StandardTableDefinition tableDefinition = StandardTableDefinition.of(TABLE_SCHEMA);
    TableInfo tableInfo = TableInfo.of(sourceTable, tableDefinition);
    Table createdTable = bigquery.create(tableInfo);
    assertNotNull(createdTable);
    TableId destinationTable = TableId.of(DATASET, destinationTableName);
    CopyJobConfiguration configuration =
        CopyJobConfiguration.newBuilder(destinationTable, sourceTable).setLabels(labels).build();
    Job remoteJob = bigquery.create(JobInfo.of(configuration));
    remoteJob = remoteJob.waitFor();
    assertNull(remoteJob.getStatus().getError());
    CopyJobConfiguration copyJobConfiguration = remoteJob.getConfiguration();
    assertEquals(labels, copyJobConfiguration.getLabels());
    Table remoteTable = bigquery.getTable(DATASET, destinationTableName);
    assertNotNull(remoteTable);
    assertTrue(createdTable.delete());
    assertTrue(remoteTable.delete());
  }

  /* TODO(prasmish): replicate the entire test case for executeSelect */
  @Test
  public void testQueryJob() throws InterruptedException, TimeoutException {
    String tableName = "test_query_job_table";
    String query = "SELECT TimestampField, StringField, BooleanField FROM " + TABLE_ID.getTable();
    TableId destinationTable = TableId.of(DATASET, tableName);
    QueryJobConfiguration configuration =
        QueryJobConfiguration.newBuilder(query)
            .setDefaultDataset(DatasetId.of(DATASET))
            .setDestinationTable(destinationTable)
            .build();
    Job remoteJob = bigquery.create(JobInfo.of(configuration));
    remoteJob = remoteJob.waitFor();
    assertNull(remoteJob.getStatus().getError());

    TableResult result = remoteJob.getQueryResults();
    assertEquals(QUERY_RESULT_SCHEMA, result.getSchema());
    int rowCount = 0;
    for (FieldValueList row : result.getValues()) {
      FieldValue timestampCell = row.get(0);
      FieldValue stringCell = row.get(1);
      FieldValue booleanCell = row.get(2);
      assertEquals(FieldValue.Attribute.PRIMITIVE, timestampCell.getAttribute());
      assertEquals(FieldValue.Attribute.PRIMITIVE, stringCell.getAttribute());
      assertEquals(FieldValue.Attribute.PRIMITIVE, booleanCell.getAttribute());
      assertEquals(1408452095220000L, timestampCell.getTimestampValue());
      assertEquals("stringValue", stringCell.getStringValue());
      assertEquals(false, booleanCell.getBooleanValue());
      rowCount++;
    }
    assertEquals(2, rowCount);
    assertTrue(bigquery.delete(destinationTable));
    Job queryJob = bigquery.getJob(remoteJob.getJobId());
    JobStatistics.QueryStatistics statistics = queryJob.getStatistics();
    if (statistics.getBiEngineStats() != null) {
      assertEquals(statistics.getBiEngineStats().getBiEngineMode(), "DISABLED");
      assertEquals(
          statistics.getBiEngineStats().getBiEngineReasons().get(0).getCode(), "OTHER_REASON");
      assertEquals(
          statistics.getBiEngineStats().getBiEngineReasons().get(0).getMessage(),
          "Query output to destination table is not supported.");
    }
    assertNotNull(statistics.getQueryPlan());
  }

  /* TODO(prasmish): replicate the entire test case for executeSelect */
  @Test
  public void testQueryJobWithConnectionProperties() throws InterruptedException {
    String tableName = "test_query_job_table_connection_properties";
    String query = "SELECT TimestampField, StringField, BooleanField FROM " + TABLE_ID.getTable();
    TableId destinationTable = TableId.of(DATASET, tableName);
    QueryJobConfiguration configuration =
        QueryJobConfiguration.newBuilder(query)
            .setDefaultDataset(DatasetId.of(DATASET))
            .setDestinationTable(destinationTable)
            .setConnectionProperties(CONNECTION_PROPERTIES)
            .build();
    Job remoteJob = bigquery.create(JobInfo.of(configuration));
    remoteJob = remoteJob.waitFor();
    assertNull(remoteJob.getStatus().getError());
    QueryJobConfiguration jobConfiguration = remoteJob.getConfiguration();
    assertEquals(CONNECTION_PROPERTIES, jobConfiguration.getConnectionProperties());
    assertTrue(bigquery.delete(destinationTable));
  }

  /* TODO(prasmish): replicate the entire test case for executeSelect */
  @Test
  public void testQueryJobWithLabels() throws InterruptedException, TimeoutException {
    String tableName = "test_query_job_table";
    String query = "SELECT TimestampField, StringField, BooleanField FROM " + TABLE_ID.getTable();
    Map<String, String> labels = ImmutableMap.of("test-job-name", "test-query-job");
    TableId destinationTable = TableId.of(DATASET, tableName);
    try {
      QueryJobConfiguration configuration =
          QueryJobConfiguration.newBuilder(query)
              .setDefaultDataset(DatasetId.of(DATASET))
              .setDestinationTable(destinationTable)
              .setLabels(labels)
              .build();
      Job remoteJob = bigquery.create(JobInfo.of(configuration));
      remoteJob = remoteJob.waitFor();
      assertNull(remoteJob.getStatus().getError());
      QueryJobConfiguration queryJobConfiguration = remoteJob.getConfiguration();
      assertEquals(labels, queryJobConfiguration.getLabels());
    } finally {
      bigquery.delete(destinationTable);
    }
  }

  /* TODO(prasmish): replicate the entire test case for executeSelect */
  @Test
  public void testQueryJobWithRangePartitioning() throws InterruptedException {
    String tableName = "test_query_job_table_rangepartitioning";
    String query =
        "SELECT IntegerField, TimestampField, StringField, BooleanField FROM "
            + TABLE_ID.getTable();
    TableId destinationTable = TableId.of(DATASET, tableName);
    try {
      QueryJobConfiguration configuration =
          QueryJobConfiguration.newBuilder(query)
              .setDefaultDataset(DatasetId.of(DATASET))
              .setDestinationTable(destinationTable)
              .setRangePartitioning(RANGE_PARTITIONING)
              .build();
      Job remoteJob = bigquery.create(JobInfo.of(configuration));
      remoteJob = remoteJob.waitFor();
      assertNull(remoteJob.getStatus().getError());
      QueryJobConfiguration queryJobConfiguration = remoteJob.getConfiguration();
      assertEquals(RANGE, queryJobConfiguration.getRangePartitioning().getRange());
      assertEquals(RANGE_PARTITIONING, queryJobConfiguration.getRangePartitioning());
    } finally {
      bigquery.delete(destinationTable);
    }
  }

  @Test
  public void testLoadJobWithRangePartitioning() throws InterruptedException {
    String tableName = "test_load_job_table_rangepartitioning";
    TableId destinationTable = TableId.of(DATASET, tableName);
    try {
      LoadJobConfiguration configuration =
          LoadJobConfiguration.newBuilder(
                  TABLE_ID, "gs://" + BUCKET + "/" + JSON_LOAD_FILE, FormatOptions.json())
              .setCreateDisposition(JobInfo.CreateDisposition.CREATE_IF_NEEDED)
              .setSchema(TABLE_SCHEMA)
              .setRangePartitioning(RANGE_PARTITIONING)
              .setDestinationTable(destinationTable)
              .build();
      Job job = bigquery.create(JobInfo.of(configuration));
      job = job.waitFor();
      assertNull(job.getStatus().getError());
      LoadJobConfiguration loadJobConfiguration = job.getConfiguration();
      assertEquals(RANGE, loadJobConfiguration.getRangePartitioning().getRange());
      assertEquals(RANGE_PARTITIONING, loadJobConfiguration.getRangePartitioning());
    } finally {
      bigquery.delete(destinationTable);
    }
  }

  @Test
  public void testLoadJobWithDecimalTargetTypes() throws InterruptedException {
    String tableName = "test_load_job_table_parquet_decimalTargetTypes";
    TableId destinationTable = TableId.of(DATASET, tableName);
    String sourceUri = "gs://" + CLOUD_SAMPLES_DATA + "/bigquery/numeric/numeric_38_12.parquet";
    try {
      LoadJobConfiguration configuration =
          LoadJobConfiguration.newBuilder(destinationTable, sourceUri, FormatOptions.parquet())
              .setCreateDisposition(JobInfo.CreateDisposition.CREATE_IF_NEEDED)
              .setDecimalTargetTypes(ImmutableList.of("NUMERIC", "BIGNUMERIC", "STRING"))
              .build();
      Job job = bigquery.create(JobInfo.of(configuration));
      job = job.waitFor();
      assertNull(job.getStatus().getError());
      LoadJobConfiguration loadJobConfiguration = job.getConfiguration();
      assertEquals(
          ImmutableList.of("NUMERIC", "BIGNUMERIC", "STRING"),
          loadJobConfiguration.getDecimalTargetTypes());
      Table remoteTable = bigquery.getTable(DATASET, tableName);
      assertNotNull(remoteTable);
      assertEquals(
          remoteTable.getDefinition().getSchema().getFields().get(0).getType().toString(),
          "BIGNUMERIC");
    } finally {
      bigquery.delete(destinationTable);
    }
  }

  @Test
  public void testExternalTableWithDecimalTargetTypes() throws InterruptedException {
    String tableName = "test_create_external_table_parquet_decimalTargetTypes";
    TableId destinationTable = TableId.of(DATASET, tableName);
    String sourceUri = "gs://" + CLOUD_SAMPLES_DATA + "/bigquery/numeric/numeric_38_12.parquet";
    ExternalTableDefinition externalTableDefinition =
        ExternalTableDefinition.newBuilder(sourceUri, FormatOptions.parquet())
            .setDecimalTargetTypes(ImmutableList.of("NUMERIC", "BIGNUMERIC", "STRING"))
            .build();
    TableInfo tableInfo = TableInfo.of(destinationTable, externalTableDefinition);
    Table createdTable = bigquery.create(tableInfo);
    assertNotNull(createdTable);
    Table remoteTable = bigquery.getTable(DATASET, tableName);
    assertNotNull(remoteTable);
    assertEquals(
        remoteTable.getDefinition().getSchema().getFields().get(0).getType().toString(),
        "BIGNUMERIC");
    assertTrue(remoteTable.delete());
  }

  @Test
  public void testQueryJobWithDryRun() throws InterruptedException, TimeoutException {
    String tableName = "test_query_job_table";
    String query = "SELECT TimestampField, StringField, BooleanField FROM " + TABLE_ID.getTable();
    TableId destinationTable = TableId.of(DATASET, tableName);
    QueryJobConfiguration configuration =
        QueryJobConfiguration.newBuilder(query)
            .setDefaultDataset(DatasetId.of(DATASET))
            .setDestinationTable(destinationTable)
            .setDryRun(true)
            .build();
    Job remoteJob = bigquery.create(JobInfo.of(configuration));
    assertNull(remoteJob.getJobId().getJob());
    assertEquals(DONE, remoteJob.getStatus().getState());
    assertNotNull(remoteJob.getConfiguration());
  }

  @Test
  public void testExtractJob() throws InterruptedException, TimeoutException {
    String tableName = "test_export_job_table";
    TableId destinationTable = TableId.of(DATASET, tableName);
    Map<String, String> labels = ImmutableMap.of("test-job-name", "test-load-extract-job");
    LoadJobConfiguration configuration =
        LoadJobConfiguration.newBuilder(destinationTable, "gs://" + BUCKET + "/" + LOAD_FILE)
            .setSchema(SIMPLE_SCHEMA)
            .setLabels(labels)
            .build();
    Job remoteLoadJob = bigquery.create(JobInfo.of(configuration));
    remoteLoadJob = remoteLoadJob.waitFor();
    assertNull(remoteLoadJob.getStatus().getError());
    LoadJobConfiguration loadJobConfiguration = remoteLoadJob.getConfiguration();
    assertEquals(labels, loadJobConfiguration.getLabels());

    ExtractJobConfiguration extractConfiguration =
        ExtractJobConfiguration.newBuilder(destinationTable, "gs://" + BUCKET + "/" + EXTRACT_FILE)
            .setPrintHeader(false)
            .build();
    Job remoteExtractJob = bigquery.create(JobInfo.of(extractConfiguration));
    remoteExtractJob = remoteExtractJob.waitFor();
    assertNull(remoteExtractJob.getStatus().getError());

    String extractedCsv =
        new String(storage.readAllBytes(BUCKET, EXTRACT_FILE), StandardCharsets.UTF_8);
    assertEquals(
        Sets.newHashSet(CSV_CONTENT.split("\n")), Sets.newHashSet(extractedCsv.split("\n")));
    assertTrue(bigquery.delete(destinationTable));
  }

  @Test
  public void testExtractJobWithModel() throws InterruptedException {
    String modelName = RemoteBigQueryHelper.generateModelName();
    String sql =
        "CREATE MODEL `"
            + MODEL_DATASET
            + "."
            + modelName
            + "`"
            + "OPTIONS ( "
            + "model_type='linear_reg', "
            + "max_iteration=1, "
            + "learn_rate=0.4, "
            + "learn_rate_strategy='constant' "
            + ") AS ( "
            + "	SELECT 'a' AS f1, 2.0 AS label "
            + "UNION ALL "
            + "SELECT 'b' AS f1, 3.8 AS label "
            + ")";

    QueryJobConfiguration config = QueryJobConfiguration.newBuilder(sql).build();
    Job job = bigquery.create(JobInfo.of(JobId.of(), config));
    job.waitFor();
    assertNull(job.getStatus().getError());
    ModelId destinationModel = ModelId.of(MODEL_DATASET, modelName);
    assertNotNull(destinationModel);
    ExtractJobConfiguration extractConfiguration =
        ExtractJobConfiguration.newBuilder(
                destinationModel, "gs://" + BUCKET + "/" + EXTRACT_MODEL_FILE)
            .setPrintHeader(false)
            .build();
    Job remoteExtractJob = bigquery.create(JobInfo.of(extractConfiguration));
    remoteExtractJob = remoteExtractJob.waitFor();
    assertNull(remoteExtractJob.getStatus().getError());
    assertTrue(bigquery.delete(destinationModel));
  }

  @Test
  public void testExtractJobWithLabels() throws InterruptedException, TimeoutException {
    String tableName = "test_export_job_table_label";
    Map<String, String> labels = ImmutableMap.of("test_job_name", "test_export_job");
    TableId destinationTable = TableId.of(DATASET, tableName);
    LoadJobConfiguration configuration =
        LoadJobConfiguration.newBuilder(destinationTable, "gs://" + BUCKET + "/" + LOAD_FILE)
            .setSchema(SIMPLE_SCHEMA)
            .build();
    Job remoteLoadJob = bigquery.create(JobInfo.of(configuration));
    remoteLoadJob = remoteLoadJob.waitFor();
    assertNull(remoteLoadJob.getStatus().getError());

    ExtractJobConfiguration extractConfiguration =
        ExtractJobConfiguration.newBuilder(destinationTable, "gs://" + BUCKET + "/" + EXTRACT_FILE)
            .setLabels(labels)
            .setPrintHeader(false)
            .build();
    Job remoteExtractJob = bigquery.create(JobInfo.of(extractConfiguration));
    remoteExtractJob = remoteExtractJob.waitFor();
    assertNull(remoteExtractJob.getStatus().getError());
    ExtractJobConfiguration extractJobConfiguration = remoteExtractJob.getConfiguration();
    assertEquals(labels, extractJobConfiguration.getLabels());
    assertTrue(bigquery.delete(destinationTable));
  }

  @Test
  public void testCancelJob() throws InterruptedException, TimeoutException {
    String destinationTableName = "test_cancel_query_job_table";
    String query = "SELECT TimestampField, StringField, BooleanField FROM " + TABLE_ID.getTable();
    TableId destinationTable = TableId.of(DATASET, destinationTableName);
    QueryJobConfiguration configuration =
        QueryJobConfiguration.newBuilder(query)
            .setDefaultDataset(DatasetId.of(DATASET))
            .setDestinationTable(destinationTable)
            .build();
    Job remoteJob = bigquery.create(JobInfo.of(configuration));
    assertTrue(remoteJob.cancel());
  }

  @Test
  public void testCancelNonExistingJob() {
    assertFalse(bigquery.cancel("test_cancel_non_existing_job"));
  }

  @Test
  public void testInsertFromFile() throws InterruptedException, IOException, TimeoutException {
    String destinationTableName = "test_insert_from_file_table";
    TableId tableId = TableId.of(DATASET, destinationTableName);
    WriteChannelConfiguration configuration =
        WriteChannelConfiguration.newBuilder(tableId)
            .setFormatOptions(FormatOptions.json())
            .setCreateDisposition(JobInfo.CreateDisposition.CREATE_IF_NEEDED)
            .setSchema(TABLE_SCHEMA)
            .build();
    TableDataWriteChannel channel = bigquery.writer(configuration);
    try {
      // A zero byte write should not throw an exception.
      assertEquals(0, channel.write(ByteBuffer.wrap("".getBytes(StandardCharsets.UTF_8))));
    } finally {
      // Force the channel to flush by calling `close`.
      channel.close();
    }
    channel = bigquery.writer(configuration);
    try {
      channel.write(ByteBuffer.wrap(JSON_CONTENT.getBytes(StandardCharsets.UTF_8)));
    } finally {
      channel.close();
    }
    Job job = channel.getJob().waitFor();
    LoadStatistics statistics = job.getStatistics();
    assertEquals(1L, statistics.getInputFiles().longValue());
    assertEquals(2L, statistics.getOutputRows().longValue());
    LoadJobConfiguration jobConfiguration = job.getConfiguration();
    assertEquals(TABLE_SCHEMA, jobConfiguration.getSchema());
    assertNull(jobConfiguration.getSourceUris());
    assertNull(job.getStatus().getError());
    Page<FieldValueList> rows = bigquery.listTableData(tableId);
    int rowCount = 0;
    for (FieldValueList row : rows.getValues()) {
      FieldValue timestampCell = row.get(0);
      FieldValue stringCell = row.get(1);
      FieldValue integerArrayCell = row.get(2);
      FieldValue booleanCell = row.get(3);
      FieldValue bytesCell = row.get(4);
      FieldValue recordCell = row.get(5);
      FieldValue integerCell = row.get(6);
      FieldValue floatCell = row.get(7);
      FieldValue geographyCell = row.get(8);
      FieldValue numericCell = row.get(9);
      assertEquals(FieldValue.Attribute.PRIMITIVE, timestampCell.getAttribute());
      assertEquals(FieldValue.Attribute.PRIMITIVE, stringCell.getAttribute());
      assertEquals(FieldValue.Attribute.REPEATED, integerArrayCell.getAttribute());
      assertEquals(FieldValue.Attribute.PRIMITIVE, booleanCell.getAttribute());
      assertEquals(FieldValue.Attribute.PRIMITIVE, bytesCell.getAttribute());
      assertEquals(FieldValue.Attribute.RECORD, recordCell.getAttribute());
      assertEquals(FieldValue.Attribute.PRIMITIVE, integerCell.getAttribute());
      assertEquals(FieldValue.Attribute.PRIMITIVE, floatCell.getAttribute());
      assertEquals(FieldValue.Attribute.PRIMITIVE, geographyCell.getAttribute());
      assertEquals(FieldValue.Attribute.PRIMITIVE, numericCell.getAttribute());
      assertEquals(1408452095220000L, timestampCell.getTimestampValue());
      assertEquals("stringValue", stringCell.getStringValue());
      assertEquals(0, integerArrayCell.getRepeatedValue().get(0).getLongValue());
      assertEquals(1, integerArrayCell.getRepeatedValue().get(1).getLongValue());
      assertEquals(false, booleanCell.getBooleanValue());
      assertArrayEquals(BYTES, bytesCell.getBytesValue());
      assertEquals(-14182916000000L, recordCell.getRecordValue().get(0).getTimestampValue());
      assertTrue(recordCell.getRecordValue().get(1).isNull());
      assertEquals(1, recordCell.getRecordValue().get(2).getRepeatedValue().get(0).getLongValue());
      assertEquals(0, recordCell.getRecordValue().get(2).getRepeatedValue().get(1).getLongValue());
      assertEquals(true, recordCell.getRecordValue().get(3).getBooleanValue());
      assertEquals(3, integerCell.getLongValue());
      assertEquals(1.2, floatCell.getDoubleValue(), 0.0001);
      assertEquals("POINT(-122.35022 47.649154)", geographyCell.getStringValue());
      assertEquals(new BigDecimal("123456.789012345"), numericCell.getNumericValue());
      rowCount++;
    }
    assertEquals(2, rowCount);
    assertTrue(bigquery.delete(tableId));
  }

  @Test
  public void testInsertFromFileWithLabels()
      throws InterruptedException, IOException, TimeoutException {
    String destinationTableName = "test_insert_from_file_table_with_labels";
    TableId tableId = TableId.of(DATASET, destinationTableName);
    WriteChannelConfiguration configuration =
        WriteChannelConfiguration.newBuilder(tableId)
            .setFormatOptions(FormatOptions.json())
            .setCreateDisposition(JobInfo.CreateDisposition.CREATE_IF_NEEDED)
            .setSchema(TABLE_SCHEMA)
            .setLabels(LABELS)
            .build();
    TableDataWriteChannel channel = bigquery.writer(configuration);
    try {
      // A zero byte write should not throw an exception.
      assertEquals(0, channel.write(ByteBuffer.wrap("".getBytes(StandardCharsets.UTF_8))));
    } finally {
      // Force the channel to flush by calling `close`.
      channel.close();
    }
    channel = bigquery.writer(configuration);
    try {
      channel.write(ByteBuffer.wrap(JSON_CONTENT.getBytes(StandardCharsets.UTF_8)));
    } finally {
      channel.close();
    }
    Job job = channel.getJob().waitFor();
    LoadJobConfiguration jobConfiguration = job.getConfiguration();
    assertEquals(TABLE_SCHEMA, jobConfiguration.getSchema());
    assertEquals(LABELS, jobConfiguration.getLabels());
    assertNull(job.getStatus().getError());
    assertTrue(bigquery.delete(tableId));
  }

  @Test
  public void testLocation() throws Exception {
    String location = "EU";
    String wrongLocation = "US";

    assertThat(location).isNotEqualTo(wrongLocation);

    Dataset dataset =
        bigquery.create(
            DatasetInfo.newBuilder("locationset_" + UUID.randomUUID().toString().replace("-", "_"))
                .setLocation(location)
                .build());
    try {
      TableId tableId = TableId.of(dataset.getDatasetId().getDataset(), "sometable");
      Schema schema = Schema.of(Field.of("name", LegacySQLTypeName.STRING));
      TableDefinition tableDef = StandardTableDefinition.of(schema);
      Table table = bigquery.create(TableInfo.newBuilder(tableId, tableDef).build());

      String query =
          String.format(
              "SELECT * FROM `%s.%s.%s`",
              table.getTableId().getProject(),
              table.getTableId().getDataset(),
              table.getTableId().getTable());

      // Test create/get
      {
        Job job =
            bigquery.create(
                JobInfo.of(
                    JobId.newBuilder().setLocation(location).build(),
                    QueryJobConfiguration.of(query)));
        job = job.waitFor();
        assertThat(job.getStatus().getError()).isNull();

        assertThat(job.getJobId().getLocation()).isEqualTo(location);

        JobId jobId = job.getJobId();
        JobId wrongId = jobId.toBuilder().setLocation(wrongLocation).build();

        // Getting with location should work.
        assertThat(bigquery.getJob(jobId)).isNotNull();
        // Getting with wrong location shouldn't work.
        assertThat(bigquery.getJob(wrongId)).isNull();

        // Cancelling with location should work. (Cancelling already finished job is fine.)
        assertThat(bigquery.cancel(jobId)).isTrue();
        // Cancelling with wrong location shouldn't work.
        assertThat(bigquery.cancel(wrongId)).isFalse();
      }

      // Test query
      {
        assertThat(
                bigquery
                    .query(
                        QueryJobConfiguration.of(query),
                        JobId.newBuilder().setLocation(location).build())
                    .iterateAll())
            .isEmpty();

        try {
          bigquery
              .query(
                  QueryJobConfiguration.of(query),
                  JobId.newBuilder().setLocation(wrongLocation).build())
              .iterateAll();
          fail("querying a table with wrong location shouldn't work");
        } catch (BigQueryException e) {
          // Nothing to do
        }
      }

      // Test write
      {
        WriteChannelConfiguration writeChannelConfiguration =
            WriteChannelConfiguration.newBuilder(tableId)
                .setFormatOptions(FormatOptions.csv())
                .build();
        try (TableDataWriteChannel writer =
            bigquery.writer(
                JobId.newBuilder().setLocation(location).build(), writeChannelConfiguration)) {
          writer.write(ByteBuffer.wrap("foo".getBytes()));
        }

        try {
          bigquery.writer(
              JobId.newBuilder().setLocation(wrongLocation).build(), writeChannelConfiguration);
          fail("writing to a table with wrong location shouldn't work");
        } catch (BigQueryException e) {
          // Nothing to do
        }
      }
    } finally {
      bigquery.delete(dataset.getDatasetId(), DatasetDeleteOption.deleteContents());
    }
  }
}<|MERGE_RESOLUTION|>--- conflicted
+++ resolved
@@ -3368,11 +3368,7 @@
         ConnectionSettings.newBuilder().setDefaultDataset(DatasetId.of(DATASET)).build();
     Connection connection = bigquery.createConnection(connectionSettings);
     List<Parameter> parameters = ImmutableList.of(stringParam, timeStampParam);
-<<<<<<< HEAD
-    BigQueryResultSet rs = connection.executeSelect(query, parameters);
-=======
     BigQueryResult rs = connection.executeSelect(query, parameters);
->>>>>>> 6c2a9f98
     assertEquals(2, rs.getTotalRows());
   }
 
@@ -3417,11 +3413,7 @@
         ConnectionSettings.newBuilder().setDefaultDataset(DatasetId.of(DATASET)).build();
     Connection connection = bigquery.createConnection(connectionSettings);
     List<Parameter> parameters = ImmutableList.of(stringParam, intArrayParam);
-<<<<<<< HEAD
-    BigQueryResultSet rs = connection.executeSelect(query, parameters);
-=======
     BigQueryResult rs = connection.executeSelect(query, parameters);
->>>>>>> 6c2a9f98
     assertEquals(2, rs.getTotalRows());
   }
 
